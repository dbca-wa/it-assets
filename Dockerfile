<<<<<<< HEAD
# Prepare the base environment.
FROM python:3.6.6-slim-stretch as builder_base
=======
FROM python:3.7.2-slim-stretch as builder
>>>>>>> e959c162
MAINTAINER asi@dbca.wa.gov.au
RUN apt-get update -y \
  && apt-get install --no-install-recommends -y wget git libmagic-dev gcc binutils libproj-dev gdal-bin python3-dev \
  && rm -rf /var/lib/apt/lists/*

# Install some extra system libs required for this project.
FROM builder_base as builder_base_itassets
RUN apt-get update -y \
  && apt-get install --no-install-recommends -y nmap \
  && rm -rf /var/lib/apt/lists/* \
  && pip install --upgrade pip

# Install Python libs from requirements.txt.
FROM builder_base_itassets as python_libs_itassets
WORKDIR /app
COPY requirements.txt ./
RUN pip install --no-cache-dir -r requirements.txt

# Install the project.
FROM python_libs_itassets
WORKDIR /app
COPY assets ./assets
COPY frontend ./frontend
COPY itassets ./itassets
COPY knowledge ./knowledge
COPY organisation ./organisation
COPY recoup ./recoup
COPY registers ./registers
COPY status ./status
COPY tracking ./tracking
COPY webconfig ./webconfig
COPY __init__.py gunicorn.ini manage.py ./
RUN python manage.py collectstatic --noinput
EXPOSE 8080
HEALTHCHECK --interval=1m --timeout=5s --start-period=10s --retries=3 CMD ["wget", "-q", "-O", "-", "http://localhost:8080/healthcheck/"]
CMD ["gunicorn", "itassets.wsgi", "--config", "gunicorn.ini"]<|MERGE_RESOLUTION|>--- conflicted
+++ resolved
@@ -1,9 +1,5 @@
-<<<<<<< HEAD
 # Prepare the base environment.
-FROM python:3.6.6-slim-stretch as builder_base
-=======
-FROM python:3.7.2-slim-stretch as builder
->>>>>>> e959c162
+FROM python:3.7.2-slim-stretch as builder_base
 MAINTAINER asi@dbca.wa.gov.au
 RUN apt-get update -y \
   && apt-get install --no-install-recommends -y wget git libmagic-dev gcc binutils libproj-dev gdal-bin python3-dev \

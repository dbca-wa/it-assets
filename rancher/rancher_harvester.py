import yaml
import itertools
import re
import logging
import json
from datetime import date,datetime,timedelta

from django.conf import settings
from django.core.exceptions import ObjectDoesNotExist
from django.db import models
from django.utils import timezone
from django.db import transaction

<<<<<<< HEAD
from data_storage import AzureBlobStorage
=======
from data_storage import ResourceConsumeClient,AzureBlobStorage
>>>>>>> 9d9ac379
from .models import (Cluster,Namespace,Project,
        PersistentVolume,PersistentVolumeClaim,
        Workload,WorkloadEnv,Ingress,IngressRule,WorkloadListening,WorkloadVolume,
        DatabaseServer,Database,DatabaseUser,WorkloadDatabase)
from data_storage.utils import get_property
from nginx.models import WebAppLocationServer

logger = logging.getLogger(__name__)

RANCHER_FILE_RE=re.compile("(^|/)(ingress-|cronjob-|deployment-|persistentvolumeclaim-|persistentvolume-|namespace-|statefulset-).+\.(yaml|yml)$")


VOLUMN_RE=re.compile("(^|/)persistentvolume-.+\.(yaml|yml)$")
VOLUMN_CLAIM_RE=re.compile("(^|/)persistentvolumeclaim.+\.(yaml|yml)$")
DEPLOYMENT_RE=re.compile("(^|/)deployment-.+\.(yaml|yml)$")
CRONJOB_RE=re.compile("(^|/)cronjob-.+\.(yaml|yml)$")
NAMESPACE_RE=re.compile("(^|/)namespace-.+\.(yaml|yml)$")
INGRESS_RE=re.compile("(^|/)ingress-.+\.(yaml|yml)$")
STATEFULSET_RE=re.compile("(^|/)statefulset-.+\.(yaml|yml)$")

class JSONEncoder(json.JSONEncoder):
    """
    A JSON encoder to support encode datetime
    """
    def default(self,obj):
        from data_storage.settings import TZ
        if isinstance(obj,datetime):
            return obj.astimezone(tz=TZ).strftime("%Y-%m-%d %H:%M:%S.%f")
        elif isinstance(obj,date):
            return obj.strftime("%Y-%m-%d")
        elif isinstance(obj,models.Model):
            return str(obj)

        return json.JSONEncoder.default(self,obj)

_blob_resource_clients = {}
def get_blob_resource_client(cluster):
    """
    Return the blob resource client
    """
    if cluster not in _blob_resource_clients:
        _blob_resource_clients[cluster] = ResourceConsumeClient(
            AzureBlobStorage(settings.RANCHER_STORAGE_CONNECTION_STRING,settings.RANCHER_CONTAINER),
            settings.RANCHER_RESOURCE_NAME,
            settings.RANCHER_RESOURCE_CLIENTID,
            resource_base_path="{}/{}".format(settings.RANCHER_RESOURCE_NAME,cluster)

        )
    return _blob_resource_clients[cluster]

def set_fields(obj,config,fields):
    update_fields = None if obj.pk is None else []
    for field,prop,get_func in fields:
        val = get_property(config,prop,get_func)
        if obj.pk is None:
            setattr(obj,field,val)
        elif getattr(obj,field) != val:
            setattr(obj,field,val)
            update_fields.append(field)

    return update_fields


def set_field(obj,field,val,update_fields):
    if obj.pk is None:
        setattr(obj,field,val)
    elif getattr(obj,field) != val:
        setattr(obj,field,val)
        update_fields.append(field)


def update_namespace(cluster,status,metadata,config):
    namespace_id = get_property(config,("metadata","annotations","field.cattle.io/projectId"))

    name = config["metadata"]["name"]
    try:
        obj = Namespace.objects.get(cluster=cluster,name=name)
    except ObjectDoesNotExist as ex:
        obj = Namespace(cluster=cluster,name=name)

    update_fields = set_fields(obj,config,[
        ("api_version","apiVersion",None),
        ("project",("metadata","labels","field.cattle.io/projectId"),lambda val:Project.objects.get_or_create(cluster=cluster,projectid=val)[0]),
        ("modified",("metadata","creationTimestamp"),lambda dtstr:timezone.localtime(datetime.strptime(dtstr,"%Y-%m-%dT%H:%M:%SZ").replace(tzinfo=timezone.timezone(offset=timedelta(hours=0)))) )
    ])

    if obj.pk is None:
        obj.created = obj.modified
        obj.save()
        logger.debug("Create namespace({})".format(obj))
    elif update_fields:
        update_fields.append("refreshed")
        obj.save(update_fields=update_fields)
        logger.debug("Update namespace({}),update_fields={}".format(obj,update_fields))
    else:
        logger.debug("The namespace({}) is not changed".format(obj))


    #try to update the clusterid if it is empty or not match
    if namespace_id and ":" in namespace_id:
        cluster_id,project_id = namespace_id.split(':',1)
        if project_id == obj.project.projectid:
            if cluster.clusterid != cluster_id:
                cluster.clusterid = cluster_id
                cluster.save(update_fields=["clusterid"])

def delete_namespace(cluster,status,metadata,config):
    name = config["metadata"]["name"]
    del_objs = Namespace.objects.filter(cluster=cluster,name=name).delete()
    if del_objs[0]:
        logger.debug("Delete namespace({}),deleted objects = {}".format(name,del_objs))

def _get_ingress_protocol(val):
    if "http" in val:
        return "http"
    else:
        raise Exception("Failed to extract ingress protocol from {}".format(val))


def update_ingress_rules(ingress,configs):
    if not configs:
        del_objs = IngressRule.objects.filter(ingress=ingress).delete()
        if del_objs[0]:
            logger.debug("Delete the rules for Ingress({}),deleted objects = {}".format(ingress,del_objs))
        return

    name = None
    rule_ids = []
    for config in configs:
        hostname = config["host"]
        protocol = _get_ingress_protocol(config)
        for backend in get_property(config,(protocol,"paths")):
            path = backend.get("path","")
            try:
                obj = IngressRule.objects.get(ingress=ingress,protocol=protocol,hostname=hostname,path=path)
            except ObjectDoesNotExist as ex:
                obj = IngressRule(ingress=ingress,protocol=protocol,hostname=hostname,path=path,cluster=ingress.cluster)
            update_fields = set_fields(obj,backend,[
                ("servicename",("backend","serviceName"),lambda val: "{}:{}".format(ingress.namespace.name,val)),
                ("serviceport",("backend","servicePort"),lambda val:int(val))
            ])

            if obj.pk is None:
                obj.modified = ingress.modified
                obj.created = ingress.modified
                obj.save()
                rule_ids.append(obj.pk)
                logger.debug("Create deployment workload env({})".format(obj))
            elif update_fields:
                obj.modified = ingress.modified
                update_fields.append("modified")
                update_fields.append("refreshed")
                obj.save(update_fields=update_fields)
                rule_ids.append(obj.pk)
                logger.debug("Update the deployment workload env({}),update_fields={}".format(obj,update_fields))
            else:
                rule_ids.append(obj.pk)
                logger.debug("The deployment workload env({}) is not changed".format(obj))

    del_objs = IngressRule.objects.filter(ingress=ingress).exclude(pk__in=rule_ids).delete()
    if del_objs[0]:
        logger.debug("Delete the rules for Ingress({}),deleted objects = {}".format(ingress,del_objs))


def update_ingress(cluster,status,metadata,config):
    namespace = config["metadata"]["namespace"]
    namespace = Namespace.objects.get(cluster=cluster,name=namespace)
    name = config["metadata"]["name"]
    try:
        obj = Ingress.objects.get(cluster=cluster,namespace=namespace,name=name)
    except ObjectDoesNotExist as ex:
        obj = Ingress(cluster=cluster,namespace=namespace,name=name,project=namespace.project)
    update_fields = set_fields(obj,config,[
        ("api_version","apiVersion",None),
        ("modified",("metadata","creationTimestamp"),lambda dtstr:timezone.localtime(datetime.strptime(dtstr,"%Y-%m-%dT%H:%M:%SZ").replace(tzinfo=timezone.timezone(offset=timedelta(hours=0)))) ),
    ])

    if obj.pk is None:
        obj.created = obj.modified
        obj.save()
        logger.debug("Create Ingress({})".format(obj))
    elif update_fields:
        update_fields.append("refreshed")
        obj.save(update_fields=update_fields)
        logger.debug("Update Ingress({}),update_fields={}".format(obj,update_fields))
    else:
        logger.debug("The Ingress({}) is not changed".format(obj))

    #update rules
    update_ingress_rules(obj,get_property(config,("spec","rules")))

def delete_ingress(cluster,status,metadata,config):
    namespace = config["metadata"]["namespace"]
    namespace = Namespace.objects.filter(cluster=cluster,name=namespace).first()
    if not namespace:
        return
    name = config["metadata"]["name"]
    del_objs = Ingress.objects.filter(cluster=cluster,namespace=namespace,name=name).delete()
    if del_objs[0]:
        logger.debug("Delete Ingress({}),deleted objects = {}".format(name,del_objs))

def _get_volume_uuid(val):
    if val.startswith("pvc-"):
        return val[4:]
    else:
        return val

def _get_volume_capacity(val):
    """
    Return the capacith with unit 'G'
    """
    if val.lower().endswith("gi"):
        return int(val[:-2])
    else:
        raise Exception("Parse storage capacity({}) failed".format(val))

def _get_volume_storage_class_name(val):
    storage_class = get_property(val,("spec","storageClassName"))
    if not storage_class:
        if get_property(val,("spec","nfs")):
            storage_class = "nfs-client"

    return storage_class


def _get_volume_path(val):
    storage_class = _get_volume_storage_class_name(val)
    if storage_class == "local-path":
        return get_property(val,("spec","hostPath","path"))
    elif storage_class == "nfs-client":
        return "{}:{}".format(get_property(val,("spec","nfs","server")),get_property(val,("spec","nfs","path")))
    elif storage_class == "default":
        return get_property(val,("spec","azureDisk","diskURI"))
    else:
        return "Storage class({}) Not support".format(storage_class)

def update_volume(cluster,status,metadata,config):
    name = config["metadata"]["name"]
    try:
        obj = PersistentVolume.objects.get(cluster=cluster,name=name)
    except ObjectDoesNotExist as ex:
        obj = PersistentVolume(cluster=cluster,name=name)
    update_fields = set_fields(obj,config,[
        ("api_version","apiVersion",None),
        ("kind","kind",None),
        ("modified",("metadata","creationTimestamp"),lambda dtstr:timezone.localtime(datetime.strptime(dtstr,"%Y-%m-%dT%H:%M:%SZ").replace(tzinfo=timezone.timezone(offset=timedelta(hours=0)))) ),
        ("writable",("spec","accessModes"),lambda val:True if next((v for v in val if "write" in v.lower()),None) else False),
        ("storage_class_name",None,_get_volume_storage_class_name),
        ("volume_mode",("spec","volumeMode"),None),
        ("uuid",("metadata","name"),_get_volume_uuid),
        ("volumepath",None,_get_volume_path),
        ("capacity",("spec","capacity","storage"),_get_volume_capacity),
        ("reclaim_policy",("spec","persistentVolumeReclaimPolicy"),None),
        ("node_affinity",("spec","nodeAffinity"),lambda val:yaml.dump(val)),
    ])

    if obj.pk is None:
        obj.created = obj.modified
        obj.save()
        logger.debug("Create PersistentVolume({})".format(obj))
    elif update_fields:
        update_fields.append("refreshed")
        obj.save(update_fields=update_fields)
        logger.debug("Update PersistentVolume({}),update_fields={}".format(obj,update_fields))
    else:
        logger.debug("The PersistentVolume({}) is not changed".format(obj))


def delete_volume(cluster,status,metadata,config):
    name = config["metadata"]["name"]
    del_objs = PersistentVolume.objects.filter(cluster=cluster,name=name).delete()
    if del_objs[0]:
        logger.debug("Delete PersistentVolume({}),deleted objects = {}".format(name,del_objs))

def update_volume_claim(cluster,status,metadata,config):
    namespace = config["metadata"]["namespace"]
    namespace = Namespace.objects.get(cluster=cluster,name=namespace)
    name = config["metadata"]["name"]
    try:
        obj = PersistentVolumeClaim.objects.get(cluster=cluster,namespace=namespace,name=name)
    except ObjectDoesNotExist as ex:
        obj = PersistentVolumeClaim(cluster=cluster,namespace=namespace,name=name,project=namespace.project)
    update_fields = set_fields(obj,config,[
        ("api_version","apiVersion",None),
        ("modified",("metadata","creationTimestamp"),lambda dtstr:timezone.localtime(datetime.strptime(dtstr,"%Y-%m-%dT%H:%M:%SZ").replace(tzinfo=timezone.timezone(offset=timedelta(hours=0)))) ),
        ("writable",("spec","accessModes"),lambda val:True if next((v for v in val if "write" in v.lower()),None) else False),
        ("volume",("spec","volumeName"),lambda val: PersistentVolume.objects.get(cluster=cluster,name=val) if val else None),
    ])

    if obj.pk is None:
        obj.created = obj.modified
        obj.save()
        logger.debug("Create PersistentVolumeClaim({})".format(obj))
    elif update_fields:
        update_fields.append("refreshed")
        obj.save(update_fields=update_fields)
        logger.debug("Update PersistentVolumeClaim({}),update_fields={}".format(obj,update_fields))
    else:
        logger.debug("The PersistentVolumeClaim({}) is not changed".format(obj))

def delete_volume_claim(cluster,status,metadata,config):
    namespace = config["metadata"]["namespace"]
    namespace = Namespace.objects.filter(cluster=cluster,name=namespace).first()
    if not namespace:
        return
    name = config["metadata"]["name"]
    del_objs = PersistentVolumeClaim.objects.filter(cluster=cluster,namespace=namespace,name=name).delete()
    if del_objs[0]:
        logger.debug("Delete PersistentVolumeClaim({}),deleted objects = {}".format(name,del_objs))

def update_workload_envs(workload,config,env_configs):
    """
    Return True if some env is updated;otherwise return False
    """
    if not env_configs:
        del_objs = WorkloadEnv.objects.filter(workload=workload).delete()
        if del_objs[0]:
            logger.debug("Delete the envs for workload({}),deleted objects = {}".format(workload,del_objs))
            return True
        else:
            return False

    def _get_env_value(env_config):
        if "value" in env_config:
            return env_config["value"]
        elif "valueFrom" in env_config and "fieldRef" in env_config["valueFrom"]:
            val = get_property(config,tuple(env_config["valueFrom"]["fieldRef"]["fieldPath"].split(".")))
            if val is None:
                return yaml.dump(env_config["valueFrom"])
            else:
                return val
        elif len(env_config) == 1:
            return None
        else:
            return yaml.dump(env_config)

    updated = False
    name = None
    del_objs = WorkloadEnv.objects.filter(workload=workload).exclude(name__in=[c["name"] for c in env_configs]).delete()
    if del_objs[0]:
        logger.debug("Delete the envs for workload({}),deleted objects = {}".format(workload,del_objs))
        updated = True
    for env_config in env_configs:
        name = env_config["name"]
        try:
            obj = WorkloadEnv.objects.get(workload=workload,name=name)
        except ObjectDoesNotExist as ex:
            obj = WorkloadEnv(workload=workload,name=name)
        update_fields = set_fields(obj,env_config,[
            ("value",None,_get_env_value)
        ])

        if obj.pk is None:
            obj.modified = workload.modified
            obj.created = workload.modified
            obj.save()
            updated = True
            logger.debug("Create deployment workload env({})".format(obj))
        elif update_fields:
            obj.modified = workload.modified
            update_fields.append("modified")
            update_fields.append("refreshed")
            obj.save(update_fields=update_fields)
            updated = True
            logger.debug("Update the deployment workload env({}),update_fields={}".format(obj,update_fields))
        else:
            logger.debug("The deployment workload env({}) is not changed".format(obj))
    return updated

def update_workload_listenings(workload,config):
    """
    Return True if some env is updated;otherwise return False
    """
    listen_configs = get_property(config,("metadata","annotations","field.cattle.io/publicEndpoints"),lambda val: json.loads(val) if val else None)
    if not listen_configs:
        del_objs = WorkloadListening.objects.filter(workload=workload).delete()
        if del_objs[0]:
            logger.debug("Delete the listenings for workload({}),deleted objects = {}".format(workload,del_objs))
            return True
        else:
            return False

    updated = False
    name = None
    del_objs = WorkloadListening.objects.filter(workload=workload).exclude(servicename__in=[c["serviceName"] for c in listen_configs]).delete()
    if del_objs[0]:
        logger.debug("Delete the listenings for workload({}),deleted objects = {}".format(workload,del_objs))
        updated = True

    for listen_config in listen_configs:
        servicename = listen_config["serviceName"]
        try:
            obj = WorkloadListening.objects.get(workload=workload,servicename=servicename)
        except ObjectDoesNotExist as ex:
            obj = WorkloadListening(workload=workload,servicename=servicename)

        update_fields = set_fields(obj,listen_config,[
            ("servicename","serviceName",None),
            ("listen_port","port",lambda val:int(val)),
            ("protocol","protocol",lambda val: val.lower() if val else None),
        ])

        if "ingressName" in listen_config:
            #ingress router
            ingress_rule = IngressRule.objects.get(cluster=workload.cluster,servicename=listen_config["serviceName"])
            set_field(obj,"ingress_rule", ingress_rule,update_fields)
            set_field(obj,"container_port", ingress_rule.serviceport,update_fields)
            #try to update the ingressrule's port if not match
            if ingress_rule.port != obj.listen_port:
                ingress_rule.port = obj.listen_port
                ingress_rule.save(update_fields=["port"])
            if ingress_rule.cluster.ip:
                if listen_config["addresses"] and ingress_rule.cluster.ip not in listen_config["addresses"]:
                    ingress_rule.cluster.ip = listen_config["addresses"][0]
                    ingress_rule.cluster.save(update_fields=["ip"])
            elif listen_config["addresses"]:
                ingress_rule.cluster.ip = listen_config["addresses"][0]
                ingress_rule.cluster.save(update_fields=["ip"])
        else:
            #port mapping
            set_field(obj,"ingress_rule", None,update_fields)
            container_port = None
            dns_name = obj.servicename.split(':',1)[1]
            for ports_config in json.loads(get_property(config,("spec","template","metadata","annotations","field.cattle.io/ports")) or "[]"):
                for port_config in ports_config:
                    if port_config["dnsName"] == dns_name:
                        container_port = int(port_config["containerPort"])
                        break
                if container_port:
                    break
            if not container_port:
                for port_config in get_property(config,("spec","template","spec",'containers',0,"ports")) or []:
                    if int(port_config.get("containerPort",0)) == obj.listen_port and port_config.get("protocol","").lower() == obj.protocol:
                        container_port = obj.listen_port
                        break

            if not container_port:
                raise Exception("Failed to find the container port for the public port({})".format(obj.listen_port))
            set_field(obj,"container_port", container_port,update_fields)

        if obj.pk is None:
            obj.modified = workload.modified
            obj.created = workload.modified
            obj.save()
            updated = True
            logger.debug("Create workload listening({})".format(obj))
        elif update_fields:
            obj.modified = workload.modified
            update_fields.append("modified")
            update_fields.append("refreshed")
            obj.save(update_fields=update_fields)
            updated = True
            logger.debug("Update the workload listening({}),update_fields={}".format(obj,update_fields))
        else:
            logger.debug("The workload listening({}) is not changed".format(obj))
    return updated


def update_workload_volumes(workload,config,spec_config):
    """
    Return True if some env is updated;otherwise return False
    """
    volumemount_configs = get_property(spec_config,("containers",0,"volumeMounts"))
    if not volumemount_configs:
        del_objs = WorkloadVolume.objects.filter(workload=workload).delete()
        if del_objs[0]:
            logger.debug("Delete the volumes for workload({}),deleted objects = {}".format(workload,del_objs))
            return True
        else:
            return False

    updated = False
    name = None
    del_objs = WorkloadVolume.objects.filter(workload=workload).exclude(name__in=[c["name"] for c in volumemount_configs]).delete()
    if del_objs[0]:
        logger.debug("Delete the volumes for workload({}),deleted objects = {}".format(workload,del_objs))
        updated = True

    #exact all volumes from yaml file
    volume_configs = {}
    for volume_config in get_property(spec_config,"volumes") or []:
        volume_configs[volume_config["name"]] = volume_config

    for volumemount_config in volumemount_configs:
        name = volumemount_config["name"]
        try:
            obj = WorkloadVolume.objects.get(workload=workload,name=name)
        except ObjectDoesNotExist as ex:
            obj = WorkloadVolume(workload=workload,name=name)

        writable = get_property(volumemount_config,"readOnly",lambda val: False if val else True)
        update_fields = set_fields(obj,volumemount_config,[
            ("mountpath","mountPath",None),
            ("subpath","subPath",None)
        ])
        volume_config = volume_configs[name]
        if "persistentVolumeClaim" in volume_config:
            #reference the volume from volume claim
            claimname = volume_config["persistentVolumeClaim"]["claimName"]
            set_field(obj,"volume_claim", PersistentVolumeClaim.objects.get(cluster=workload.cluster,namespace=workload.namespace,name=claimname),update_fields)
            set_field(obj,"volume", obj.volume_claim.volume,update_fields)
            set_field(obj,"volumepath", obj.volume_claim.volume.volumepath,update_fields)
            set_field(obj,"other_config", None,update_fields)
            if writable:
                writable = obj.volume_claim.writable
        elif "hostPath" in volume_config:
            hostpath = volume_config["hostPath"]["path"]
            set_field(obj,"volume_claim", None,update_fields)
            set_field(obj,"volumepath", hostpath,update_fields)
            set_field(obj,"volume", PersistentVolume.objects.filter(cluster=workload.cluster,volumepath=hostpath).first(),update_fields)
            set_field(obj,"other_config", None,update_fields)
            if writable and obj.volume:
                writable = obj.volume.writable
        else:
            set_field(obj,"other_config", yaml.dump(volume_config),update_fields)

        set_field(obj,"writable",writable,update_fields)

        if obj.pk is None:
            obj.modified = workload.modified
            obj.created = workload.modified
            obj.save()
            updated = True
            logger.debug("Create deployment workload volume({})".format(obj))
        elif update_fields:
            obj.modified = workload.modified
            update_fields.append("modified")
            update_fields.append("refreshed")
            obj.save(update_fields=update_fields)
            updated = True
            logger.debug("Update the deployment workload volume({}),update_fields={}".format(obj,update_fields))
        else:
            logger.debug("The deployment workload volume({}) is not changed".format(obj))
    return updated


def update_deployment(cluster,status,metadata,config):
    namespace = config["metadata"]["namespace"]
    namespace = Namespace.objects.get(cluster=cluster,name=namespace)
    name = config["metadata"]["name"]
    try:
        obj = Workload.objects.get(cluster=cluster,namespace=namespace,name=name)
    except ObjectDoesNotExist as ex:
        obj = Workload(cluster=cluster,namespace=namespace,name=name,project=namespace.project)
    update_fields = set_fields(obj,config,[
        ("api_version","apiVersion",None),
        ("kind","kind",None),
        ("modified",[("spec","template","metadata","annotations","cattle.io/timestamp"),("metadata","creationTimestamp")],lambda dtstr:timezone.localtime(datetime.strptime(dtstr,"%Y-%m-%dT%H:%M:%SZ").replace(tzinfo=timezone.timezone(offset=timedelta(hours=0)))) ),
        ("replicas",("spec","replicas"),lambda val:int(val) if val else 0),
        ("image",("spec","template","spec","containers",0,"image"),None),
        ("image_pullpolicy",("spec","template","spec","containers",0,"imagePullPolicy"),None),
        ("cmd",("spec","template","spec","containers",0,"args"), lambda val:json.dumps(val) if val else None),
        ("schedule",None,lambda val: None),
        ("failedjobshistorylimit", None,lambda val:None),
        ("successfuljobshistorylimit", None,lambda val:None),
        ("suspend", None,lambda val:None),
        ("concurrency_policy", None,lambda val:None)
    ])
    created = False
    if obj.pk is None:
        obj.created = obj.modified
        obj.save()
        created = True
        logger.debug("Create deployment workload({})".format(obj))

    #update envs
    updated = update_workload_envs(obj,config,get_property(config,("spec","template","spec","containers",0,"env")))

    #update listenings
    updated = update_workload_listenings(obj,config) or updated

    #update volumes
    updated = update_workload_volumes(obj,config,get_property(config,("spec","template","spec"))) or updated

    if created:
        pass
    elif update_fields or updated:
        update_fields.append("refreshed")
        obj.save(update_fields=update_fields)
        logger.debug("Update the deployment workload({}),update_fields={}".format(obj,update_fields))
    else:
        logger.debug("The deployment workload({}) is not changed".format(obj))

def delete_deployment(cluster,status,metadata,config):
    namespace = config["metadata"]["namespace"]
    namespace = Namespace.objects.filter(cluster=cluster,name=namespace).first()
    if not namespace:
        return
    name = config["metadata"]["name"]
    kind = config["kind"]
    del_objs = Workload.objects.filter(cluster=cluster,namespace=namespace,name=name,kind=kind).delete()
    if del_objs[0]:
        logger.debug("Delete the deployment workload({}),deleted objects = {}".format(name,del_objs))

def update_cronjob(cluster,status,metadata,config):
    namespace = config["metadata"]["namespace"]
    namespace = Namespace.objects.get(cluster=cluster,name=namespace)
    name = config["metadata"]["name"]
    try:
        obj = Workload.objects.get(cluster=cluster,namespace=namespace,name=name)
    except ObjectDoesNotExist as ex:
        obj = Workload(cluster=cluster,namespace=namespace,name=name,project=namespace.project)

    update_fields = set_fields(obj,config,[
        ("api_version","apiVersion",None),
        ("kind","kind",None),
        ("modified",[("spec","jobTemplate","spec","template","metadata","annotations","cattle.io/timestamp"),("metadata","creationTimestamp")],lambda dtstr:timezone.localtime(datetime.strptime(dtstr,"%Y-%m-%dT%H:%M:%SZ").replace(tzinfo=timezone.timezone(offset=timedelta(hours=0)))) ),
        ("image",("spec","jobTemplate","spec","template","spec","containers",0,"image"),None),
        ("image_pullpolicy",("spec","jobTemplate","spec","template","spec","containers",0,"imagePullPolicy"),None),
        ("replicas",None,lambda val:0),
        ("cmd",("spec","jobTemplate","spec","template","spec","containers",0,"args"), lambda val:json.dumps(val) if val else None),
        ("schedule",("spec","jobTemplate","schedule"), None),
        ("failedjobshistorylimit", ("spec","failedJobsHistoryLimit"),lambda val:int(val) if val else 0),
        ("successfuljobshistorylimit", ("spec","failedJobsHistoryLimit"),lambda val:int(val) if val else 0),
        ("suspend", ("spec","suspend"),lambda val:True if val else False),
        ("concurrency_policy", ("spec","concurrencyPolicy"),None)
    ])

    created = False
    if obj.pk is None:
        obj.created = obj.modified
        obj.save()
        created = True
        logger.debug("Create cronjob workload({})".format(obj))

    #update envs
    updated = update_workload_envs(obj,config,get_property(config,("spec","jobTemplate","spec","template","spec","containers",0,"env")))

    #delete all listening objects
    updated = update_workload_listenings(obj,config) or updated

    #update volumes
    updated = update_workload_volumes(obj,config,get_property(config,("spec","jobTemplate","spec","template","spec"))) or updated

    if created:
        pass
    elif update_fields or updated:
        update_fields.append("refreshed")
        obj.save(update_fields=update_fields)
        logger.debug("Update the cronjob workload({}),update_fields={}".format(obj,update_fields))
    else:
        logger.debug("The cronjob workload({}) is not changed".format(obj))

def delete_cronjob(cluster,status,metadata,config):
    namespace = config["metadata"]["namespace"]
    namespace = Namespace.objects.filter(cluster=cluster,name=namespace).first()
    if not namespace:
        return
    name = config["metadata"]["name"]
    kind = config["kind"]
    del_objs = Workload.objects.filter(cluster=cluster,namespace=namespace,name=name,kind=kind).delete()
    if del_objs[0]:
        logger.debug("Delete the cronjob workload({}),deleted objects = {}".format(name,del_objs))

def update_statefulset(cluster,status,metadata,config):
    namespace = config["metadata"]["namespace"]
    namespace = Namespace.objects.get(cluster=cluster,name=namespace)
    name = config["metadata"]["name"]
    try:
        obj = Workload.objects.get(cluster=cluster,namespace=namespace,name=name)
    except ObjectDoesNotExist as ex:
        obj = Workload(cluster=cluster,namespace=namespace,name=name,project=namespace.project)

    update_fields = set_fields(obj,config,[
        ("api_version","apiVersion",None),
        ("kind","kind",None),
        ("modified",[("spec","template","metadata","annotations","cattle.io/timestamp"),("metadata","creationTimestamp")],lambda dtstr:timezone.localtime(datetime.strptime(dtstr,"%Y-%m-%dT%H:%M:%SZ").replace(tzinfo=timezone.timezone(offset=timedelta(hours=0)))) ),
        ("image",("spec","template","spec","containers",0,"image"),None),
        ("image_pullpolicy",("spec","template","spec","containers",0,"imagePullPolicy"),None),
        ("replicas",None,lambda val:0),
        ("cmd",("spec","template","spec","containers",0,"args"), lambda val:json.dumps(val) if val else None),
        ("schedule",None, lambda val: None),
        ("failedjobshistorylimit", None,lambda val:None),
        ("successfuljobshistorylimit", None,lambda val:None),
        ("suspend", None,lambda val:None),
        ("concurrency_policy", None,lambda val:None)
    ])

    created = False
    if obj.pk is None:
        obj.created = obj.modified
        obj.save()
        created = True
        logger.debug("Create statefulset workload({})".format(obj))

    #update envs
    updated = update_workload_envs(obj,config,get_property(config,("spec","template","spec","containers",0,"env")))

    #update listenings
    updated = update_workload_listenings(obj,config) or updated

    #update volumes
    updated = update_workload_volumes(obj,config,get_property(config,("spec","template","spec"))) or updated

    #update database server if it is a database server
    image_name_lower = obj.image.lower()
    for key,dbtype,default_port in (
        ("postgis",DatabaseServer.POSTGRES,5432),
        ("postgres",DatabaseServer.POSTGRES,5432),
        ("mysql",DatabaseServer.MYSQL,3306),
        ("oracle",DatabaseServer.ORACLE,1521)
    ):
        if key not in image_name_lower:
            continue

        #postgres related image
        listening =  obj.listenings.first()
        if listening:
            listen_port = listening.listen_port
            internal_port = listening.container_port
        elif "admin" in obj.name:
            #is a database admin
            continue
        else:
            listen_port = None
            internal_port = default_port
        #it is a postgres server
        database_server = update_databaseserver(obj.cluster.name,dbtype,listen_port,obj.modified,
            ip=obj.cluster.ip,
            internal_name="{}/{}".format(obj.namespace.name,obj.name),
            internal_port=internal_port,
            workload=obj
        )
        break
    if created:
        pass
    elif update_fields or updated:
        update_fields.append("refreshed")
        obj.save(update_fields=update_fields)
        logger.debug("Update the statefulset workload({}),update_fields={}".format(obj,update_fields))
    else:
        logger.debug("The statefulset workload({}) is not changed".format(obj))

def delete_statefulset(cluster,status,metadata,config):
    namespace = config["metadata"]["namespace"]
    namespace = Namespace.objects.filter(cluster=cluster,name=namespace).first()
    if not namespace:
        return
    name = config["metadata"]["name"]
    kind = config["kind"]
    del_objs = Workload.objects.filter(cluster=cluster,namespace=namespace,name=name,kind=kind).delete()
    if del_objs[0]:
        logger.debug("Delete the statefulset workload({}),deleted objects = {}".format(name,del_objs))

def update_databaseserver(hostname,kind,port,modified,host=None,ip=None,internal_name=None,internal_port=None,workload=None):
    if not port:
        port = None
    else:
        port = int(port)
    try:
        if port:
            server = DatabaseServer.objects.get(host=hostname,port=port)
        elif internal_name:
            server = DatabaseServer.objects.get(host=hostname,internal_name=internal_name)
        else:
            server = DatabaseServer.objects.get(host=hostname)
    except ObjectDoesNotExist as ex:
        server = DatabaseServer(host=hostname,port=port,modified=modified)
    update_fields = []
    set_field(server,"ip", ip,update_fields)
    set_field(server,"kind", kind,update_fields)
    set_field(server,"workload", workload,update_fields)
    if internal_name:
        set_field(server,"internal_name",internal_name,update_fields)
    if internal_port:
        set_field(server,"internal_port",internal_port,update_fields)
    if host and host != hostname and (not server.other_names or host not in server.other_names):
        if server.other_names:
            server.other_names.append(host)
        else:
            server.other_names = [host]
        update_fields.append("other_names")

    if server.pk is None:
        server.created = server.modified
        server.save()
        logger.debug("Create database server({})".format(server))
    elif update_fields:
        update_fields.append("refreshed")
        server.save(update_fields=update_fields)
        logger.debug("Update database server({}),update_fields={}".format(server,update_fields))
    else:
        logger.debug("The database server({}) is not changed".format(server))

    return server


def update_database(server,name,modified):
    try:
        database = Database.objects.get(server=server,name=name)
    except ObjectDoesNotExist as ex:
        database = Database(server=server,name=name,created=modified)
        database.save()

    return database

def update_databaseuser(server,user,password,modified):
    try:
        database_user = DatabaseUser.objects.get(server=server,user=user)
    except ObjectDoesNotExist as ex:
        database_user = DatabaseUser(server=server,user=user,modified=modified)
    update_fields = []
    set_field(database_user,"password", password,update_fields)
    if database_user.pk is None:
        database_user.created = database_user.modified
        database_user.save()
        logger.debug("Create database user({})".format(database_user))
    elif update_fields:
        update_fields.append("refreshed")
        database_user.save(update_fields=update_fields)
        logger.debug("Update database user({}),update_fields={}".format(database_user,update_fields))
    else:
        logger.debug("The database user({}) is not changed".format(database_user))

    return database_user

def update_workloaddatabase(workload,database,user,password,config_items,modified,schema=None):
    """
    Return the workloaddatabase object
    """
    try:
        workload_database = WorkloadDatabase.objects.get(workload=workload,database=database,config_items=config_items)
    except ObjectDoesNotExist as ex:
        workload_database = WorkloadDatabase(workload=workload,database=database,modified=modified,config_items=config_items)
    update_fields = []
    set_field(workload_database,"user", user,update_fields)
    set_field(workload_database,"password", password,update_fields)
    set_field(workload_database,"schema", schema,update_fields)
    if workload_database.pk is None:
        workload_database.created = workload_database.modified
        workload_database.save()
        logger.debug("Create database({1}) for workload({0})".format(workload,database))
    elif update_fields:
        update_fields.append("refreshed")
        workload_database.save(update_fields=update_fields)
        logger.debug("Update database({1}) for workload({0}),update_fields={2}".format(workload,database,update_fields))
    else:
        logger.debug("The database({1}) for workload({0}) is not changed".format(workload,database))

    return workload_database


ip_re = re.compile("^[0-9]{1,3}(\.[0-9]{1,3}){3,3}$")
postgres_connection_string_re = re.compile('^\s*(?P<database>(postgis)|(postgres))://(?P<user>[a-zA-Z0-9@\-_\.]+)(:(?P<password>[0-9a-zA-Z]+))?@(?P<host>[a-zA-Z0-9\-\_\.@]+)(:(?P<port>[1-9][0-9]*))?/(?P<dbname>[0-9a-zA-Z\-_]+)?\s*$')

database_env_re = re.compile("(db|database|host|server)",re.IGNORECASE)
database_user_re = re.compile("[_\-]?(user[_\-]?name|user[_\-]?account|user|account)[_\-]?",re.IGNORECASE)
database_password_re = re.compile("[_\-]?(password|passwd|pass)[_\-]?",re.IGNORECASE)
database_dbname_re = re.compile("[_\-]?(name)[_\-]?",re.IGNORECASE)
database_schema_re = re.compile("[_\-]?(schema)[_\-]?",re.IGNORECASE)
database_port_re = re.compile("[_\-]?port[_\-]?",re.IGNORECASE)
database_server_re = re.compile("[_\-]?(host|server)[_\-]?",re.IGNORECASE)

oracle_connection_re = re.compile("^(?P<host>[a-zA-Z0-9_\-\.\@]+)(:(?P<port>[0-9]+))?/(?P<dbname>[a-zA-Z0-9_\-]+)$")


def parse_host(host):
    """
    Return hostname and ip if have
    """
    ip = None
    if ip_re.search(host):
        #ip address
        hostname = host
        ip = host
        domain = None
    elif "." in host:
        hostname,domain = host.split(".",1)
    else:
        hostname = host
        domain = None

    return (hostname,ip)

def analysis_workloadenv(cluster=None,refresh_time=None):
    #parse pgsql connection string
    qs =  WorkloadEnv.objects.all()
    if cluster:
        qs = qs.filter(workload__cluster = cluster)

    if refresh_time:
        qs = qs.filter(workload__refreshed__gte = refresh_time)

    qs = qs.order_by("workload","name")
    processed_envs = {}
    for env_obj in qs:
        if not env_obj.value:
            continue
        m = postgres_connection_string_re.search(env_obj.value)
        if not m:
            #not a postgres connection string
            continue
        user = m.group("user")
        password = m.group("password")
        host = m.group("host")
        port = int(m.group("port") or 5432)
        dbname = m.group("dbname")
        #get or create the database server
        #check whether the database is a internal database
        server = DatabaseServer.objects.filter(internal_name="{}/{}".format(env_obj.workload.namespace.name,host)).first()
        if not server:
            #not a internal database
            hostname,ip = parse_host(host)
            server = update_databaseserver(hostname,DatabaseServer.POSTGRES,port,env_obj.modified,host=host,ip=ip)

        #get or create the database
        database = update_database(server,dbname,env_obj.modified)

        #get or create the database user
        database_user = update_databaseuser(server,user,password,env_obj.modified)

        #creata workloaddatabase
        workload_database = update_workloaddatabase(env_obj.workload,database,database_user,password,env_obj.name,env_obj.modified)
        processed_envs[env_obj.id] = workload_database.id

    previous_workload = None
    databases = [[],[],[],[],[],[],[]]
    config_values = [None,None,None,None,None,None,None]
    config_items = [None,None,None,None,None,None]
    existing_workload_databases = []

    for env_obj in itertools.chain(qs,[WorkloadEnv(workload=Workload(id=-1),name='test',value=None)]):
        if not previous_workload:
            previous_workload = env_obj.workload
        elif previous_workload != env_obj.workload:
            if databases[4]:
                config_databases = []
                run_times = 0
                while run_times < 2:
                    run_times += 1
                    for user_config in databases[4]:
                        if user_config[3]:
                            continue
                        kind = None
                        config_values[4] = user_config[0].value
                        config_items[4] = user_config[0].name
                        config_values[6] = user_config[0].modified

                        config_values[0] = config_values[1] = config_values[2] = config_values[3] = config_values[5] = None
                        config_items[0]  = config_items[1]  = config_items[2]  = config_items[3]  = config_items[5]  = None
                        #try to find the host
                        if len(databases[0]) == 1 and len(databases[4]) == 1:
                            #has only one configration,use it directly
                            config_values[0] = databases[0][0][0].value
                            config_items[0] = databases[0][0][0].name
                            if config_values[6] < databases[0][0][0].modified:
                                config_values[6] = databases[0][0][0].modified
                        elif len(databases[0]) > 0:
                            for server_config in databases[0]:
                                if server_config[3]:
                                    continue
                                #check whether name pattern is matched or not
                                if (
                                    (user_config[1] and server_config[1] and (user_config[1].startswith(server_config[1]) or server_config[1].startswith(user_config[1])))
                                    or (user_config[2] and server_config[2] and (user_config[2].startswith(server_config[2]) or server_config[2].startswith(user_config[2])))
                                ):
                                    config_values[0] = server_config[0].value
                                    config_items[0] = server_config[0].name
                                    if config_values[6] < server_config[0].modified:
                                        config_values[6] = server_config[0].modified
                                    server_config[3] = True
                                    break
                            if not config_values[0]:
                                #can't locate the server
                                if run_times == 1:
                                    #the first round only locates the server through name pattern
                                    continue
                                else:
                                    #try to use the unused configured server host as its host
                                    for server_config in databases[0]:
                                        if server_config[3]:
                                            continue
                                        config_values[0] = server_config[0].value
                                        config_items[0] = server_config[0].name
                                        if config_values[6] < server_config[0].modified:
                                            config_values[6] = server_config[0].modified
                                        server_config[3] = True
                                        break
                                    if not config_values[0]:
                                        #try to find a host configuration from more database configrations
                                        for server_config in databases[6]:
                                            if server_config[3]:
                                                continue
                                            matched = False
                                            if oracle_connection_re.search(server_config[0].value):
                                                #is a oracle connection
                                                matched = True
                                            if not matched:
                                                hostname,ip = parse_host(server_config[0].value)
                                                if DatabaseServer.objects.filter(host=hostname).exists():
                                                    #is a database host
                                                    matched = True
                                            if not matched:
                                                 try:
                                                     if socket.gethostbyname(server_config[0].value):
                                                         #is a host
                                                        matched = True
                                                 except:
                                                    pass
                                            if not matched:
                                                continue
                                            config_values[0] = server_config[0].value
                                            config_items[0] = server_config[0].name
                                            if config_values[6] < server_config[0].modified:
                                                config_values[6] = server_config[0].modified
                                            server_config[3] = True
                                            break

                        m = oracle_connection_re.search(config_values[0])
                        if m:
                            kind = DatabaseServer.ORACLE
                            config_values[1] = int(m.group("port") or 1521)
                            config_items[1] = None
                            config_values[2] = m.group("dbname")
                            config_items[2] = None
                            config_values[0] = m.group("host")


                        #try to find the schema
                        if config_values[3]:
                            pass
                        elif len(databases[3]) == 1 and len(databases[4]) == 1:
                            #has only one configration,use it directly
                            config_values[3] = databases[3][0][0].value
                            config_items[3] = databases[3][0][0].name
                            if config_values[6] < databases[3][0][0].modified:
                                config_values[6] = databases[3][0][0].modified
                        elif len(databases[3]) > 0:
                            for schema_config in databases[3]:
                                if schema_config[3]:
                                    continue
                                #check whether name pattern is matched or not
                                if (
                                    (user_config[1] and schema_config[1] and (user_config[1].startswith(schema_config[1]) or schema_config[1].startswith(user_config[1])))
                                    or (user_config[2] and schema_config[2] and (user_config[2].startswith(schema_config[2]) or schema_config[2].startswith(user_config[2])))
                                ):
                                    config_values[3] = schema_config[0].value
                                    config_items[3] = schema_config[0].name
                                    if config_values[6] < schema_config[0].modified:
                                        config_values[6] = schema_config[0].modified
                                    schema_config[3] = True
                                    break

                        #try to find the password
                        if config_values[5]:
                            pass
                        elif len(databases[5]) == 1 and len(databases[4]) == 1:
                            #has only one configration,use it directly
                            config_values[5] = databases[5][0][0].value
                            config_items[5] = databases[5][0][0].name
                            if config_values[6] < databases[5][0][0].modified:
                                config_values[6] = databases[5][0][0].modified
                        elif len(databases[5]) > 0:
                            for pass_config in databases[5]:
                                if pass_config[3]:
                                    continue
                                #check whether name pattern is matched or not
                                if (
                                    (user_config[1] and pass_config[1] and (user_config[1].startswith(pass_config[1]) or pass_config[1].startswith(user_config[1])))
                                    or (user_config[2] and pass_config[2] and (user_config[2].startswith(pass_config[2]) or pass_config[2].startswith(user_config[2])))
                                ):
                                    config_values[5] = pass_config[0].value
                                    config_items[5] = pass_config[0].name
                                    if config_values[6] < pass_config[0].modified:
                                        config_values[6] = pass_config[0].modified
                                    pass_config[3] = True
                                    break
                        #try to find the dbname
                        if config_values[2]:
                            pass
                        elif len(databases[2]) == 1 and len(databases[4]) == 1:
                            #has only one configration,use it directly
                            config_values[2] = databases[2][0][0].value
                            config_items[2] = databases[2][0][0].name
                            if config_values[6] < databases[2][0][0].modified:
                                config_values[6] = databases[2][0][0].modified
                        elif len(databases[2]) > 0:
                            for dbname_config in databases[2]:
                                if dbname_config[3]:
                                    continue
                                #check whether name pattern is matched or not
                                if (
                                    (user_config[1] and dbname_config[1] and (user_config[1].startswith(dbname_config[1]) or dbname_config[1].startswith(user_config[1])))
                                    or (user_config[2] and dbname_config[2] and (user_config[2].startswith(dbname_config[2]) or dbname_config[2].startswith(user_config[2])))
                                ):
                                    config_values[2] = dbname_config[0].value
                                    config_items[2] = dbname_config[0].name
                                    if config_values[6] < dbname_config[0].modified:
                                        config_values[6] = dbname_config[0].modified
                                    dbname_config[3] = True
                                    break

                            if not config_values[2]:
                                logger.warning("Can't find the dbname for dbuser({}={})".format(user_config[0].name,user_config[0].value))
                                continue

                        #try to find the port
                        if config_values[1]:
                            pass
                        elif len(databases[1]) == 1 and len(databases[4]) == 1:
                            #has only one configration,use it directly
                            config_values[1] = int(databases[1][0][0].value) if databases[1][0][0].value else None
                            config_items[1] = databases[1][0][0].name
                            if config_values[6] < databases[1][0][0].modified:
                                config_values[6] = databases[1][0][0].modified
                        elif len(databases[1]) > 0:
                            for port_config in databases[1]:
                                if port_config[3]:
                                    continue
                                #check whether name pattern is matched or not
                                if (
                                    (user_config[1] and port_config[1] and (user_config[1].startswith(port_config[1]) or port_config[1].startswith(user_config[1])))
                                    or (user_config[2] and port_config[2] and (user_config[2].startswith(port_config[2]) or port_config[2].startswith(user_config[2])))
                                ):
                                    config_values[1] = int(port_config[0].value) if port_config[0].value else None
                                    config_items[1] = port_config[0].name
                                    if config_values[6] < port_config[0].modified:
                                        config_values[6] = port_config[0].modified
                                    port_config[3] = True
                                    break

                        hostname,ip = parse_host(config_values[0])
                        if config_values[1]:
                            server = DatabaseServer.objects.filter(host=hostname,port=config_values[1]).first()
                        elif DatabaseServer.objects.filter(host=hostname).count() == 1:
                            server = DatabaseServer.objects.filter(host=hostname).first()
                        if server:
                            kind = server.kind
                            if not config_values[1]:
                                config_values[1] = server.port
                        elif not kind:
                            if any(name in hostname for name in ("pgsql","postgres","postgis","pg")):
                                kind = DatabaseServer.POSTGRES
                                if not config_values[1]:
                                    config_values[1] = 5432
                            elif any(name in hostname for name in ("mysql","my")):
                                kind = DatabaseServer.MYSQL
                                if not config_values[1]:
                                    config_values[1] = 3306
                            elif any(name in hostname for name in ("oracle","ora")):
                                kind = DatabaseServer.ORACLE
                                if not config_values[1]:
                                    config_values[1] = 1521

                        user_config[3] = True

                        if not config_values[2]:
                            logger.warning("Can't find the dbname ,workload({})={} ,related envs = {}".format( previous_workload.id,previous_workload.name,[i for i in config_items if i]))
                            config_values[2] = "_default_"

                        server = DatabaseServer.objects.filter(internal_name="{}/{}".format(previous_workload.namespace.name,hostname)).first()
                        if not server:
                            #not a internal database
                            server = update_databaseserver(hostname,kind,config_values[1],config_values[6],host=config_values[0],ip=ip)

                        #get or create the database
                        database = update_database(server,config_values[2],config_values[6])

                        #get or create the database user
                        database_user = update_databaseuser(server,config_values[4],config_values[5],config_values[6])

                        #creata workloaddatabase
                        workload_database = update_workloaddatabase(previous_workload,database,database_user,config_values[5],",".join(name for name in config_items if name),config_values[6],schema=config_values[3])
                        existing_workload_databases.append(workload_database.id)

            #delete non-existing workload databases
            del_objs = WorkloadDatabase.objects.filter(workload=previous_workload).exclude(id__in=existing_workload_databases).delete()
            if del_objs[0]:
                logger.debug("Delete the databases for workload({}),deleted objects = {}".format(previous_workload,del_objs))

            #clean the existing workload databases
            existing_workload_databases.clear()

            #clean previous data
            for field_list in databases:
                field_list.clear()
            previous_workload = env_obj.workload

        if not env_obj.value:
            continue
        if env_obj.id not in processed_envs and not database_env_re.search(env_obj.name):
            continue

        if env_obj.id in processed_envs:
            existing_workload_databases.append(processed_envs[env_obj.id])
            continue

        for field_re,field_list  in (
            (database_server_re,databases[0]),
            (database_port_re,databases[1]),
            (database_user_re,databases[4]),
            (database_dbname_re,databases[2]),
            (database_schema_re,databases[3]),
            (database_password_re,databases[5]),
            (database_env_re,databases[6])
        ):
            m = field_re.search(env_obj.name)
            if not m:
                continue
            prefix,suffix = env_obj.name.split(m.group(),1)
            field_list.append([env_obj,prefix.lower(),suffix.lower(),False])
            break

process_func_map = {
    10:update_namespace,
    20:update_volume,
    30:update_volume_claim,
    40:update_ingress,
    50:update_statefulset,
    60:update_deployment,
    70:update_cronjob,
    80:delete_cronjob,
    90:delete_deployment,
    100:delete_statefulset,
    110:delete_ingress,
    120:delete_volume_claim,
    130:delete_volume,
    140:delete_namespace
}

def resource_type(status,resource_id):
    if status in (ResourceConsumeClient.NEW,ResourceConsumeClient.UPDATED,ResourceConsumeClient.NOT_CHANGED) and NAMESPACE_RE.search(resource_id):
        return 10
    elif status in (ResourceConsumeClient.NEW,ResourceConsumeClient.UPDATED,ResourceConsumeClient.NOT_CHANGED) and VOLUMN_RE.search(resource_id):
        return 20
    elif status in (ResourceConsumeClient.NEW,ResourceConsumeClient.UPDATED,ResourceConsumeClient.NOT_CHANGED) and VOLUMN_CLAIM_RE.search(resource_id):
        return 30
    elif status in (ResourceConsumeClient.NEW,ResourceConsumeClient.UPDATED,ResourceConsumeClient.NOT_CHANGED) and INGRESS_RE.search(resource_id):
        return 40
    elif status in (ResourceConsumeClient.NEW,ResourceConsumeClient.UPDATED,ResourceConsumeClient.NOT_CHANGED) and STATEFULSET_RE.search(resource_id):
        return 50
    elif status in (ResourceConsumeClient.NEW,ResourceConsumeClient.UPDATED,ResourceConsumeClient.NOT_CHANGED) and DEPLOYMENT_RE.search(resource_id):
        return 60
    elif status in (ResourceConsumeClient.NEW,ResourceConsumeClient.UPDATED,ResourceConsumeClient.NOT_CHANGED) and CRONJOB_RE.search(resource_id):
        return 70
    elif status==ResourceConsumeClient.DELETED and CRONJOB_RE.search(resource_id):
        return 80
    elif status==ResourceConsumeClient.DELETED and DEPLOYMENT_RE.search(resource_id):
        return 90
    elif status==ResourceConsumeClient.DELETED and STATEFULSET_RE.search(resource_id):
        return 100
    elif status==ResourceConsumeClient.DELETED and INGRESS_RE.search(resource_id):
        return 110
    elif status==ResourceConsumeClient.DELETED and VOLUMN_CLAIM_RE.search(resource_id):
        return 120
    elif status==ResourceConsumeClient.DELETED and VOLUMN_RE.search(resource_id):
        return 130
    elif status==ResourceConsumeClient.DELETED and NAMESPACE_RE.search(resource_id):
        return 140
    else:
        raise Exception("Not Support. status={}, resource_id={}".format(status,resource_id))

def sort_key(val):
    return resource_type(val[0],val[1][0])


def process_rancher(cluster):
    def _func(status,metadata,config_file):
        process_func = process_func_map[resource_type(status,metadata["resource_id"])]
        if config_file:
            with open(config_file) as f:
                config = yaml.load(f.read())
            with transaction.atomic():
                process_func(cluster,status,metadata,config)

    return _func

def resource_filter(resource_id):
    return True if RANCHER_FILE_RE.search(resource_id) else False

def harvest(cluster,reconsume=False):
    try:
        cluster = Cluster.objects.get(name=cluster)
        now = timezone.now()
        result = get_blob_resource_client(cluster.name).consume(process_rancher(cluster),reconsume=reconsume,resources=resource_filter,sortkey_func=sort_key,stop_if_failed=False)
        #analysis the workload env.
        analysis_workloadenv(cluster,None)
        cluster.refreshed = timezone.now()
        cluster.save(update_fields=["refreshed"])

        return result
    finally:
        WebAppLocationServer.refresh_rancher_workload(cluster)


def harvest_all(reconsume=False):
    consume_results = []
    for cluster in Cluster.objects.all():
        consume_results.append((cluster,harvest(cluster,reconsume=reconsume)))

    return consume_results<|MERGE_RESOLUTION|>--- conflicted
+++ resolved
@@ -11,11 +11,7 @@
 from django.utils import timezone
 from django.db import transaction
 
-<<<<<<< HEAD
-from data_storage import AzureBlobStorage
-=======
-from data_storage import ResourceConsumeClient,AzureBlobStorage
->>>>>>> 9d9ac379
+from data_storage import ResourceConsumeClient, AzureBlobStorage
 from .models import (Cluster,Namespace,Project,
         PersistentVolume,PersistentVolumeClaim,
         Workload,WorkloadEnv,Ingress,IngressRule,WorkloadListening,WorkloadVolume,

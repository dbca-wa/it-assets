--- conflicted
+++ resolved
@@ -1389,11 +1389,7 @@
         try:
             if config_file:
                 with open(config_file) as f:
-<<<<<<< HEAD
                     config = yaml.load(f.read(),Loader=yaml.FullLoader)
-=======
-                    config = yaml.load(f.read(), Loader=yaml.FullLoader)
->>>>>>> 78852c0c
                 with transaction.atomic():
                     obj = process_func(cluster,status,metadata,config)
                     if obj and process_status is not None:

import os
import urllib
from datetime import datetime,timedelta


from django.contrib import admin
from django.utils.html import format_html, mark_safe
from django.urls import reverse
from django.utils import timezone

from . import models
from rancher.models import Workload


@admin.register(models.Domain)
class DomainAdmin(admin.ModelAdmin):
    list_display = ('name', 'parent')
    ordering = ('-score',)

    def has_add_permission(self, request, obj=None):
        return True

    def has_delete_permission(self, request, obj=None):
        return False


@admin.register(models.SystemAlias)
class SystemAliasAdmin(admin.ModelAdmin):
    list_display = ('name', 'system')
    ordering = ('name',)
    search_fields = ['name']

    def has_add_permission(self, request, obj=None):
        return True

    def has_delete_permission(self, request, obj=None):
        return False


@admin.register(models.SystemEnv)
class SystemEnvAdmin(admin.ModelAdmin):
    list_display = ('name', )
    ordering = ('name',)

    def has_add_permission(self, request, obj=None):
        return True

    def has_delete_permission(self, request, obj=None):
        return False


@admin.register(models.WebServer)
class WebServerAdmin(admin.ModelAdmin):
    list_display = ('name', 'category', 'other_names', 'host')
    readonly_fields = ('other_names', '_apps')
    ordering = ('name',)
    list_filter = ('category',)

    app_change_url_name = 'admin:{}_{}_change'.format(models.WebApp._meta.app_label, models.WebApp._meta.model_name)

    def _apps(self, obj):
        if not obj:
            return ""
        else:
            apps = set()
            for location_server in models.WebAppLocationServer.objects.filter(server=obj):
                apps.add(location_server.location.app)

            return mark_safe("<pre>{}</pre>".format("\n".join("<A href='{}'>{}</A>".format(reverse(self.app_change_url_name, args=(app.id,)), app.name) for app in apps)))
    _apps.short_description = "Webapps"

    def has_add_permission(self, request, obj=None):
        return True

    def has_delete_permission(self, request, obj=None):
        return True


class ConfigureTxtMixin(object):
    def _configure_txt(self, obj):
        if not obj or not obj.configure_txt:
            return ""
        else:
            return format_html("""<A href="javascript:void" onclick="django.jQuery('#id_{0}_{1}').toggle();django.jQuery(this).html((django.jQuery(this).html() == 'Show')?'Hide':'Show')">Show</A>
<pre id="id_{0}_{1}" style="display:none">
{2}
</pre>""", obj.__class__.__name__, obj.pk, obj.configure_txt)
    _configure_txt.short_description = "Raw Configure"


class WebAppLocationMixin(object):
    workload_change_url_name = 'admin:{}_{}_change'.format(Workload._meta.app_label, Workload._meta.model_name)

    def _process_handler(self, obj):
        if not obj:
            return ""
        elif obj.forward_protocol:
            result = None
            for server in obj.servers.all():
                if server.rancher_workload:
                    url = reverse(self.workload_change_url_name, args=(server.rancher_workload.id,))
                    if result:
                        result = "{}\n<A href='{}'>{}://{}:{}{}</A><A href='{}' style='margin-left:50px' target='manage_workload'><img src='/static/img/view.jpg' width=16 height=16></A><A href='{}' target='manage_workload' style='margin-left:20px'><img src='/static/img/setting.jpg' width=16 height=16></A>".format(result,url,obj.get_forward_protocol_display(),server.server.name,server.port,obj.forward_path or "",server.rancher_workload.viewurl,server.rancher_workload.managementurl)
                    else:
                        result = "<A href='{}'>{}://{}:{}{}</A><A href='{}' style='margin-left:50px' target='manage_workload'><img src='/static/img/view.jpg' width=16 height=16></A><A href='{}' target='manage_workload' style='margin-left:20px'><img src='/static/img/setting.jpg' width=16 height=16></A>".format(url,obj.get_forward_protocol_display(),server.server.name,server.port,obj.forward_path or "",server.rancher_workload.viewurl,server.rancher_workload.managementurl)
                else:
                    if result:
                        result = "{}\n{}://{}:{}{}".format(result,obj.get_forward_protocol_display(),server.server.name,server.port,obj.forward_path or "")
                    else:
                        result = "{}://{}:{}{}".format(obj.get_forward_protocol_display(),server.server.name,server.port,obj.forward_path or "")
            return mark_safe("<pre>{}</pre>".format(result))
        elif obj.redirect:
            return format_html("<pre>{}</pre>",obj.redirect)
        elif obj.return_code:
            return format_html("<pre>return {}</pre>",obj.return_code)
        elif obj.refuse:
            return mark_safe("<pre>deny all</pre>")
        else:
            return ""
    _process_handler.short_description = "Process Handler"


class WebAppListenInline(ConfigureTxtMixin,admin.TabularInline):
    readonly_fields = ('app','listen_host','listen_port','https',"config_modified","config_changed_columns",'_configure_txt')
    fields = ('app','listen_host','listen_port','https',"config_modified","config_changed_columns",'_configure_txt')
    model = models.WebAppListen

    def has_add_permission(self, request, obj=None):
        return False

    def has_change_permission(self, request, obj=None):
        return False

    def has_delete_permission(self, request, obj=None):
        return False


class WebAppLocationInline(ConfigureTxtMixin,WebAppLocationMixin,admin.TabularInline):
    readonly_fields = ('app','location','location_type','auth_type','_configure_txt','cors_enabled',"_process_handler","config_modified","config_changed_columns")
    fields = ('app','location','location_type','auth_type','cors_enabled',"_process_handler","config_modified","config_changed_columns",'_configure_txt')
    model = models.WebAppLocation

    def has_add_permission(self, request, obj=None):
        return False

    def has_delete_permission(self, request, obj=None):
        return False


@admin.register(models.WebApp)
<<<<<<< HEAD
class WebAppAdmin(ConfigureTxtMixin,admin.ModelAdmin):
    list_display = ('name', 'system_alias','system_env','domain','auth_domain','_redirect','config_modified','_daily_access_report')
    ordering = ('name',)
    list_filter = ( 'system_env',("system_alias__system",admin.RelatedOnlyFieldListFilter))
    readonly_fields = ('name','auth_domain','_configure_txt','_redirect',"config_modified","config_changed_columns","_daily_access_report")
    fields = ("name","domain","system_alias","system_env","auth_domain","_redirect",'config_modified','config_changed_columns',"_configure_txt")
=======
class WebAppAdmin(ConfigureTxtMixin, admin.ModelAdmin):

    class RedirectToFilter(admin.SimpleListFilter):
        """Filter on True/False if an object has a value for redirect_to.
        """
        title = 'redirect to'
        parameter_name = 'redirect_to_boolean'

        def lookups(self, request, model_admin):
            return (
                ('true', 'True'),
                ('false', 'False'),
            )

        def queryset(self, request, queryset):
            if self.value() == 'true':
                return queryset.filter(redirect_to__isnull=False)
            if self.value() == 'false':
                return queryset.filter(redirect_to__isnull=True)

    list_display = ('name', 'system_alias', 'system_env', 'domain', 'auth_domain', '_redirect', 'config_modified')
    ordering = ('name',)
    list_filter = ('system_env', RedirectToFilter, ("system_alias__system", admin.RelatedOnlyFieldListFilter))
    readonly_fields = ('name', 'auth_domain', '_configure_txt', '_redirect', "config_modified", "config_changed_columns")
    fields = ("name", "domain", "system_alias", "system_env", "auth_domain", "_redirect", 'config_modified', 'config_changed_columns', "_configure_txt")
>>>>>>> 8d923602
    search_fields = ['name']
    inlines = [WebAppListenInline, WebAppLocationInline]

    def _listens(self, obj):
        if not obj:
            return ""
        else:
            listens = [str(l) for l in obj.listens.all()]
            return format_html("<pre>{}</pre>", os.linesep.join(listens))
    _listens.short_description = "Listen"

<<<<<<< HEAD
    dailyreport_list_url_name = 'admin:{}_{}_changelist'.format(models.WebAppAccessDailyReport._meta.app_label,models.WebAppAccessDailyReport._meta.model_name)
    def _daily_access_report(self,obj):
        if not obj :
            return ""
        else:
            return mark_safe("<A href='{0}?log_day=7d&q={1}'>7 days</A><A style='margin-left:20px' href='{0}?log_day=4w&q={1}'>4 weeks</A>".format(reverse(self.dailyreport_list_url_name),obj.name))
    _daily_access_report.short_description = "Daily Access Report"

    def _redirect(self,obj):
        if not obj :
=======
    def _redirect(self, obj):
        if not obj:
>>>>>>> 8d923602
            return ""
        if obj.redirect_to:
            return mark_safe("<A href='/admin/nginx/webapp/{0}/change/'>{1}{2}</A>".format(obj.redirect_to.id, obj.redirect_to, obj.redirect_path or ""))
        elif obj.redirect_to_other:
            if obj.redirect_path:
                return "{}{}".format(obj.redirect_to_other, obj.redirect_path)
            else:
                return obj.redirect_to_other
        else:
            return ""
    _redirect.short_description = "Redirect To"

    def has_add_permission(self, request, obj=None):
        return True

    def has_delete_permission(self, request, obj=None):
        return False


class LocationAppListFitler(admin.RelatedOnlyFieldListFilter):
    pass


class WebAppLocationServerInline(admin.TabularInline):
    readonly_fields = ("user_added",)
    fields = ('server','port','user_added')
    model = models.WebAppLocationServer
    extra = 0

    def has_add_permission(self, request, obj=None):
        return True

    def has_change_permission(self, request, obj=None):
        return False

    def has_delete_permission(self, request, obj=None):
        return True


@admin.register(models.WebAppLocation)
class WebAppLocationAdmin(ConfigureTxtMixin,WebAppLocationMixin,admin.ModelAdmin):
    list_display = ('app', 'location','location_type','auth_type','cors_enabled',"_process_handler","config_modified")
    readonly_fields = ('app','location','location_type','auth_type','refuse','_configure_txt',"_process_handler","config_modified","config_changed_columns")
    fields = ('app','location','location_type','auth_type','refuse',"_process_handler","config_modified","config_changed_columns",'_configure_txt')
    ordering = ('app','location_type','location')

    list_filter = (("app",LocationAppListFitler),)
    inlines = [WebAppLocationServerInline]

    def has_delete_permission(self, request, obj=None):
<<<<<<< HEAD
        return False

@admin.register(models.RequestPathNormalizer)
class RequestPathNormalizerAdmin(admin.ModelAdmin):
    list_display = ('filter_code','order','changed','applied')
    readonly_fields = ('changed','applied')
    ordering = ('-order','filter_code')


@admin.register(models.RequestParameterFilter)
class RequestParameterFilterAdmin(admin.ModelAdmin):
    list_display = ('filter_code','included_parameters','excluded_parameters','case_insensitive','order','changed','applied')
    readonly_fields = ('changed','applied')
    ordering = ('-order','filter_code')

class LogDayFilter(admin.SimpleListFilter):
    # Human-readable title which will be displayed in the
    # right admin sidebar just above the filter options.
    title = 'Log day'

    # Parameter for the filter that will be used in the URL query.
    parameter_name = 'log_day'

    def lookups(self, request, model_admin):
        """
        Returns a list of tuples. The first element in each
        tuple is the coded value for the option that will
        appear in the URL query. The second element is the
        human-readable name for the option that will appear
        in the right sidebar.
        """
        
        obj = models.WebAppAccessLog.objects.all().order_by("-log_starttime").first()
        if not obj:
            return []

        last_log_day = timezone.localtime(obj.log_starttime).date()
        days = [last_log_day - timedelta(days=d)  for d in range(0,7)]
        return [(d.strftime("%Y-%m-%d"),d.strftime("%Y-%m-%d")) for d in days]

    def queryset(self, request, queryset):
        """
        Returns the filtered queryset based on the value
        provided in the query string and retrievable via
        `self.value()`.
        """
        # Compare the requested value (either '80s' or '90s')
        # to decide how to filter the queryset.
        if self.value() :
            return queryset.filter(log_starttime__gte=timezone.make_aware(datetime.strptime(self.value(),"%Y-%m-%d")),log_starttime__lt=timezone.make_aware(datetime.strptime(self.value(),"%Y-%m-%d")) + timedelta(days=1))
        else:
            return queryset

class DailyLogDayFilter(admin.SimpleListFilter):
    # Human-readable title which will be displayed in the
    # right admin sidebar just above the filter options.
    title = 'Log day'

    # Parameter for the filter that will be used in the URL query.
    parameter_name = 'log_day'

    def lookups(self, request, model_admin):
        """
        Returns a list of tuples. The first element in each
        tuple is the coded value for the option that will
        appear in the URL query. The second element is the
        human-readable name for the option that will appear
        in the right sidebar.
        """
        
        obj = models.WebAppAccessDailyReport.objects.all().order_by("-log_day").first()
        if not obj:
            return []

        last_log_day = obj.log_day
        days = [last_log_day - timedelta(days=d)  for d in range(0,7)]
        result = [(d.strftime("%Y-%m-%d"),d.strftime("%Y-%m-%d")) for d in days]
        result.append(("7d","Last 7 days"))
        result.append(("4w","Last 4 weeks"))
        return result


    def queryset(self, request, queryset):
        """
        Returns the filtered queryset based on the value
        provided in the query string and retrievable via
        `self.value()`.
        """
        # Compare the requested value (either '80s' or '90s')
        # to decide how to filter the queryset.
        val = self.value()
        if not val:
            return queryset
        elif val in ("7d","4w"):
            obj = models.WebAppAccessDailyReport.objects.all().order_by("-log_day").first()
            if not obj:
                return queryset

            last_log_day = obj.log_day
            if val == "7d":
                start_day = (last_log_day - timedelta(days=6))
            else:
                start_day = (last_log_day - timedelta(days=27))
            return queryset.filter(log_day__gte=start_day)
        else:
            return queryset.filter(log_day=timezone.make_aware(datetime.strptime(self.value(),"%Y-%m-%d")).date())

class WebServerMixin(object):
    app_change_url_name = 'admin:{}_{}_change'.format(models.WebApp._meta.app_label,models.WebApp._meta.model_name)
    def _webserver(self,obj):
        if not obj:
            return ""
        elif not obj.webapp:
            return obj.webserver
        else:
            return mark_safe("<A href='{}'>{}</A>".format(reverse(self.app_change_url_name,args=(obj.webapp.id,)),obj.webserver))
    _webserver.short_description = "Webserver"


@admin.register(models.WebAppAccessDailyReport)
class WebAppAccessDailyReportAdmin(WebServerMixin,admin.ModelAdmin):
    list_display = ('log_day','_webserver','_requests','success_requests','error_requests','unauthorized_requests','timeout_requests')
    readonly_fields = list_display
    ordering = ('-log_day','-requests',)

    list_filter = (DailyLogDayFilter,)

    search_fields = ['webserver']

    dailylog_list_url_name = 'admin:{}_{}_changelist'.format(models.WebAppAccessDailyLog._meta.app_label,models.WebAppAccessDailyLog._meta.model_name)
    def _requests(self,obj):
        if not obj:
            return ""
        else:
            return mark_safe("<A href='{}?log_day={}&q={}'>{}</A>".format(reverse(self.dailylog_list_url_name),obj.log_day.strftime("%Y-%m-%d"),obj.webserver,obj.requests))
    _requests.short_description = "Requests"

    def has_delete_permission(self, request, obj=None):
        return False

    def has_change_permission(self, request, obj=None):
        return False

    def has_add_permission(self, request, obj=None):
        return False

class ResponseTimeMixin(object):
    def _max_response_time(self,obj):
        if not obj:
            return ""
        else:
            return round(obj.max_response_time,2)
    _max_response_time.short_description = "Max response time"

    def _min_response_time(self,obj):
        if not obj:
            return ""
        else:
            return round(obj.min_response_time,2)
    _min_response_time.short_description = "Min response time"

    def _avg_response_time(self,obj):
        if not obj:
            return ""
        else:
            return round(obj.avg_response_time,2)
    _avg_response_time.short_description = "Avg response time"

    def _total_response_time(self,obj):
        if not obj:
            return ""
        else:
            return round(obj.total_response_time,2)
    _total_response_time.short_description = "Total response time"


class RequestPathMixin(object):
    location_change_url_name = 'admin:{}_{}_change'.format(models.WebAppLocation._meta.app_label,models.WebAppLocation._meta.model_name)
    def _request_path(self,obj):
        if not obj:
            return ""
        elif not obj.webapplocation:
            return obj.request_path
        else:
            return mark_safe("<A href='{}'>{}</A>".format(reverse(self.location_change_url_name,args=(obj.webapplocation.id,)),obj.request_path))
    _request_path.short_description = "Request path"

@admin.register(models.WebAppAccessDailyLog)
class WebAppAccessDailyLogAdmin(ResponseTimeMixin,WebServerMixin,RequestPathMixin,admin.ModelAdmin):
    list_display = ('log_day','_webserver','_request_path','path_parameters','http_status','_requests','_max_response_time','_min_response_time','_avg_response_time')
    readonly_fields = ('log_day','_webserver','_request_path','path_parameters','http_status','_requests','_max_response_time','_min_response_time','_avg_response_time','all_path_parameters')
    ordering = ('-log_day','webserver','request_path',)

    list_filter = (DailyLogDayFilter,)

    search_fields = ['webserver']

    log_list_url_name = 'admin:{}_{}_changelist'.format(models.WebAppAccessLog._meta.app_label,models.WebAppAccessLog._meta.model_name)
    def _requests(self,obj):
        if not obj:
            return ""
        elif obj.path_parameters is None:
            return mark_safe("<A href='{}?log_day={}&q={}&request_path={}&http_status={}&path_parameters__isnull=True'>{}</A>".format(reverse(self.log_list_url_name),obj.log_day.strftime("%Y-%m-%d"),obj.webserver,obj.request_path,obj.http_status,obj.requests))
        else:
            return mark_safe("<A href='{}?log_day={}&q={}&request_path={}&http_status={}&path_parameters={}'>{}</A>".format(reverse(self.log_list_url_name),obj.log_day.strftime("%Y-%m-%d"),obj.webserver,obj.request_path,obj.http_status,urllib.parse.quote(obj.path_parameters),obj.requests))
    _requests.short_description = "Requests"

    def has_delete_permission(self, request, obj=None):
        return False

    def has_change_permission(self, request, obj=None):
        return False


    def has_add_permission(self, request, obj=None):
        return False




@admin.register(models.WebAppAccessLog)
class WebAppAccessLogAdmin(ResponseTimeMixin,WebServerMixin,RequestPathMixin,admin.ModelAdmin):
    list_display = ('_log_starttime','_webserver','_request_path','path_parameters','http_status','requests','_max_response_time','_min_response_time','_avg_response_time')
    readonly_fields = ('_log_starttime','_log_endtime','_webserver','_request_path','path_parameters','http_status','requests','_max_response_time','_min_response_time','_avg_response_time','all_path_parameters')
    ordering = ('-log_starttime','webserver','request_path',)

    search_fields = ['webserver']

    list_filter = (LogDayFilter,)

    def _log_starttime(self,obj):
        if not obj:
            return ""
        else:
            return timezone.localtime(obj.log_starttime).strftime("%Y-%m-%d %H:%M:%S")
    _log_starttime.short_description = "Log Starttime"

    def _log_endtime(self,obj):
        if not obj:
            return ""
        else:
            return timezone.localtime(obj.log_endtime).strftime("%Y-%m-%d %H:%M:%S")
    _log_endtime.short_description = "Log Endtime"

    def has_delete_permission(self, request, obj=None):
        return False

    def has_change_permission(self, request, obj=None):
        return False


    def has_add_permission(self, request, obj=None):
        return False



















=======
        return False
>>>>>>> 8d923602
<|MERGE_RESOLUTION|>--- conflicted
+++ resolved
@@ -148,14 +148,6 @@
 
 
 @admin.register(models.WebApp)
-<<<<<<< HEAD
-class WebAppAdmin(ConfigureTxtMixin,admin.ModelAdmin):
-    list_display = ('name', 'system_alias','system_env','domain','auth_domain','_redirect','config_modified','_daily_access_report')
-    ordering = ('name',)
-    list_filter = ( 'system_env',("system_alias__system",admin.RelatedOnlyFieldListFilter))
-    readonly_fields = ('name','auth_domain','_configure_txt','_redirect',"config_modified","config_changed_columns","_daily_access_report")
-    fields = ("name","domain","system_alias","system_env","auth_domain","_redirect",'config_modified','config_changed_columns',"_configure_txt")
-=======
 class WebAppAdmin(ConfigureTxtMixin, admin.ModelAdmin):
 
     class RedirectToFilter(admin.SimpleListFilter):
@@ -176,12 +168,12 @@
             if self.value() == 'false':
                 return queryset.filter(redirect_to__isnull=True)
 
-    list_display = ('name', 'system_alias', 'system_env', 'domain', 'auth_domain', '_redirect', 'config_modified')
+    list_display = ('name', 'system_alias','system_env','domain','auth_domain','_redirect','config_modified','_daily_access_report')
     ordering = ('name',)
     list_filter = ('system_env', RedirectToFilter, ("system_alias__system", admin.RelatedOnlyFieldListFilter))
-    readonly_fields = ('name', 'auth_domain', '_configure_txt', '_redirect', "config_modified", "config_changed_columns")
-    fields = ("name", "domain", "system_alias", "system_env", "auth_domain", "_redirect", 'config_modified', 'config_changed_columns', "_configure_txt")
->>>>>>> 8d923602
+    readonly_fields = ('name','auth_domain','_configure_txt','_redirect',"config_modified","config_changed_columns","_daily_access_report")
+    fields = ("name", "domain", "system_alias", "system_env", "auth_domain", "_redirect", 'config_modified', 'config_changed_columns', "_configure_txt","_daily_access_report")
+
     search_fields = ['name']
     inlines = [WebAppListenInline, WebAppLocationInline]
 
@@ -193,7 +185,6 @@
             return format_html("<pre>{}</pre>", os.linesep.join(listens))
     _listens.short_description = "Listen"
 
-<<<<<<< HEAD
     dailyreport_list_url_name = 'admin:{}_{}_changelist'.format(models.WebAppAccessDailyReport._meta.app_label,models.WebAppAccessDailyReport._meta.model_name)
     def _daily_access_report(self,obj):
         if not obj :
@@ -204,10 +195,6 @@
 
     def _redirect(self,obj):
         if not obj :
-=======
-    def _redirect(self, obj):
-        if not obj:
->>>>>>> 8d923602
             return ""
         if obj.redirect_to:
             return mark_safe("<A href='/admin/nginx/webapp/{0}/change/'>{1}{2}</A>".format(obj.redirect_to.id, obj.redirect_to, obj.redirect_path or ""))
@@ -258,7 +245,6 @@
     inlines = [WebAppLocationServerInline]
 
     def has_delete_permission(self, request, obj=None):
-<<<<<<< HEAD
         return False
 
 @admin.register(models.RequestPathNormalizer)
@@ -511,26 +497,4 @@
 
 
     def has_add_permission(self, request, obj=None):
-        return False
-
-
-
-
-
-
-
-
-
-
-
-
-
-
-
-
-
-
-
-=======
-        return False
->>>>>>> 8d923602
+        return False
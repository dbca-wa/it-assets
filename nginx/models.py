--- conflicted
+++ resolved
@@ -905,7 +905,6 @@
         key = None
         webserver = None
         for record in WebAppAccessLog.objects.filter(log_starttime = log_starttime).order_by("webserver"):
-<<<<<<< HEAD
             if webserver and webserver != record.webserver:
                 with transaction.atomic():
                     changed_records = 0
@@ -927,29 +926,6 @@
                 webserver_records.clear()
                     
             webserver = record.webserver
-=======
-            if webserver:
-                if webserver != record.webserver:
-                    not_changed_keys.clear()
-                    for key,log_record in records[webserver].items():
-                        if not log_record._changed:
-                            not_changed_keys.append(key)
-
-                    for key in not_changed_keys:
-                        del records[webserver][key]
-
-                    not_changed_keys.clear()
-                    if not records[webserver]:
-                        del records[webserver]
-
-                    webserver = record.webserver
-                    records[webserver] = {}
-                    webserver_records = records[webserver]
-            else:
-                webserver = record.webserver
-                records[webserver] = {}
-                webserver_records = records[webserver]
->>>>>>> 72e3274b
 
             if path_normalizer_changed:
                 path_changed,request_path = RequestPathNormalizer.normalize_path(

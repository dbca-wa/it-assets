import re
import os
import imp
import logging
from datetime import datetime,timedelta

from django.core.exceptions import ValidationError
from django.db import models,transaction
from django.contrib.postgres.fields import ArrayField
from django.db.models.signals import post_save, post_delete
from django.dispatch import receiver
from django.utils import timezone
from django.conf import settings

from itassets.models import OriginalConfigMixin
from registers.models import ITSystem
from rancher.models import Cluster, Workload, WorkloadListening
from status.models import Host

logger = logging.getLogger(__name__)


class Domain(models.Model):
    name = models.CharField(max_length=64, unique=True)
    level = models.PositiveSmallIntegerField(editable=False)
    score = models.BigIntegerField(unique=True, editable=False)
    parent = models.ForeignKey(
        "self",
        on_delete=models.PROTECT,
        related_name="children",
        null=True,
        editable=False,
    )
    desc = models.TextField(null=True, blank=True)
    created = models.DateTimeField(auto_now_add=True)

    def save(self, *args, **kwargs):
        db_obj = Domain.objects.get(pk=self.pk) if self.pk else None
        self.name = self.name.strip()
        self.level = len(self.name.split("."))
        parent_domain = None
        if self.level > 9:
            raise Exception("The maximum level of a domain is 9")
        elif self.level > 1:
            parent_name = self.name.split(".", 1)[1]
            self.parent = Domain.objects.filter(name=parent_name).first()
            if not self.parent:
                self.parent = Domain(name=parent_name)
                self.parent.save()

            self.parent_id = self.parent.id

        if self.score and (
            self.level == 1 or (db_obj and self.parent == db_obj.parent)
        ):
            # score already populated.
            pass
        else:
            if self.level == 1:
                last_sibling = (
                    Domain.objects.filter(level=self.level).order_by("-score").first()
                )
            else:
                last_sibling = (
                    Domain.objects.filter(parent=self.parent, level=self.level)
                    .order_by("-score")
                    .first()
                )

            if last_sibling:
                self.score = last_sibling.score + pow(100, 9 - self.level)
            elif self.parent:
                self.score = self.parent.score + pow(100, 9 - self.level)
            else:
                self.score = pow(100, 9 - self.level)

        result = super().save(*args, **kwargs)
        logger.debug(
            "Create domain(name={},level={},score={},parent={})".format(
                self.name, self.level, self.score, self.parent
            )
        )
        return result

    def __str__(self):
        return self.name


class SystemAlias(models.Model):
    system = models.ForeignKey(
        ITSystem, on_delete=models.PROTECT, related_name="alias", null=True, blank=True
    )
    name = models.CharField(max_length=64, unique=True)
    desc = models.TextField(null=True, blank=True)
    modified = models.DateTimeField(auto_now=True)
    created = models.DateTimeField(auto_now_add=True)

    url_re = re.compile(
        "^((https|http):\/\/)?(www\.)?(?P<host>[a-zA-Z0-9\-\_]+(\.[a-zA-Z0-9]+)*)(\/.*)?$",
        re.IGNORECASE,
    )
    ip_re = re.compile("^[0-9]{1,3}(\.[0-9]{1,3}){3,3}$")

    @classmethod
    def create_default_alias(cls):
        for system in ITSystem.objects.filter(link__isnull=False):
            url = system.link.strip()
            if not url:
                continue
            # get the system default name
            m = cls.url_re.search(url)
            if not m:
                logger.warning("Can't parse url({})".format(url))
                continue

            name = m.group("host")
            domains = [
                "dpaw.wa.gov.au",
                "dbca.wa.gov.au",
                "der.wa.gov.au",
                "dec.wa.gov.au",
                "wa.gov.au",
                "com.au",
                "google.com",
                "riverguardians.com",
                "ascenderpay.com",
                "arcgis.com",
                "apple.com",
                "com",
                "org.au",
                "corporateict.domain",
            ]
            domain = None
            for d in domains:
                if name.endswith(d):
                    name = name[: (len(d) + 1) * -1]
                    domain = d
                    break
            if not domain:
                # domain not found
                if cls.ip_re.search(name):
                    # ip address
                    logger.info(
                        "The host({2}) of the system({0},link={1}) is ip address, ignore".format(
                            system.name, url, name
                        )
                    )
                    continue
                elif "." in name:
                    name, domain = name.split(".", 1)
            elif not name:
                name, domain = domain.split(".", 1)

            # remove the env from name if have
            for e in ("-uat", "-dev", "-prod"):
                if name.endswith(e):
                    name = name[: -1 * len(e)]
                    break

            if domain:
                if not Domain.objects.filter(name=domain).exists():
                    Domain(name=domain).save()

            system_alias = SystemAlias.objects.filter(name=name).first()
            if system_alias:
                if not system_alias.system:
                    system_alias.system = system
                    system_alias.save(update_fields=["system"])
            else:
                logger.debug(
                    "Create the alias name({2}) of the system({0},link={1})".format(
                        system.name, url, name
                    )
                )
                SystemAlias(
                    system=system, name=name, desc="System's default name"
                ).save()

    def __str__(self):
        if self.system:
            return "{} ({})".format(self.name, self.system.name)
        else:
            return self.name

    class Meta:
        verbose_name_plural = "system aliases"


class SystemEnv(models.Model):
    name = models.CharField(max_length=64, unique=True)
    desc = models.TextField(null=True, blank=True)
    modified = models.DateTimeField(auto_now=True)
    created = models.DateTimeField(auto_now_add=True)

    def __str__(self):
        return self.name


class WebApp(OriginalConfigMixin, models.Model):
    SSO_AUTH_NOT_REQUIRED = 0
    SSO_AUTH_TO_DBCA = 11
    SSO_AUTH_TO_DPAW = 12
    SSO_AUTH_TO_UAT = 13

    SSO_AUTH_DOMAINS = (
        (SSO_AUTH_TO_DBCA, "DBCA"),
        (SSO_AUTH_TO_DPAW, "DPAW"),
        (SSO_AUTH_TO_UAT, "UAT"),
        (SSO_AUTH_NOT_REQUIRED, "-"),
    )

    name = models.CharField(max_length=128, unique=True, editable=False)
    system_alias = models.ForeignKey(
        SystemAlias, on_delete=models.PROTECT, related_name="webapps"
    )
    system_env = models.ForeignKey(
        SystemEnv, on_delete=models.PROTECT, related_name="webapps", null=True
    )
    domain = models.ForeignKey(
        Domain, on_delete=models.PROTECT, related_name="webapps", null=True, blank=True
    )
    redirect_to = models.ForeignKey(
        "self",
        on_delete=models.PROTECT,
        related_name="redirect_from",
        null=True,
        editable=False,
    )
    redirect_to_other = models.CharField(max_length=128, editable=False, null=True)
    redirect_path = models.CharField(max_length=128, editable=False, null=True)
    clientip_subnet = models.CharField(max_length=64, editable=False, null=True,verbose_name="users")
    configure_txt = models.TextField(editable=False)
    auth_domain = models.PositiveSmallIntegerField(
        editable=False, choices=SSO_AUTH_DOMAINS
    )
    modified = models.DateTimeField(auto_now=True)
    config_modified = models.DateTimeField(null=True, editable=False)
    config_changed_columns = ArrayField(
        models.CharField(max_length=128, null=False, blank=False),
        null=True,
        editable=False,
    )
    created = models.DateTimeField(auto_now_add=True)

    @property
    def redirect(self):
        if self.redirect_to or self.redirect_to_other:
            if self.redirect_path:
                return "{}{}".format(
                    self.redirect_to or self.redirect_to_other, self.redirect_path
                )
            else:
                return self.redirect_to or self.redirect_to_other
        else:
            return ""

    def set_location_score(self):
        locations = list(WebAppLocation.objects.filter(app=self))
        #set the score for exact location, non regex location, and prefix location
        for location in locations:
            location.score = WebAppLocation.LOCATION_SCORES[location.location_type] * 1000 + len(location.location)
            location.save(update_fields=["score"])

    def get_matched_location(self,request_path,locations=None):
        """
        locations: all locations belonging to a webapp and also order by score desc
        """
        locations = locations or WebAppLocation.objects.filter(app=self).order_by("-score")
        saved_location = None
        saved_matched_path = None
        saved_regex_location = None
        saved_regex_matched_path = None
        for location in locations:
            if location.location_type != WebAppLocation.PREFIX_LOCATION or not saved_location:
                matched,matched_path = location.is_match(request_path)
            if matched:
                if location.location_type in (WebAppLocation.EXACT_LOCATION,WebAppLocation.NON_REGEX_LOCATION):
                    return location
                elif location.location_type == WebAppLocation.PREFIX_LOCATION:
                    saved_location = location
                    saved_matched_path = matched_path
                elif saved_location:
                    if matched_path.startswith(saved_matched_path):
                        if not saved_regex_location or not saved_regex_matched_path.startswith(saved_matched_path) or len(saved_regex_matched_path) < len(matched_path):
                            saved_regex_location = location
                            saved_regex_matched_path = matched_path
                    elif saved_regex_location:
                        if saved_regex_matched_path.startswith(saved_matched_path):
                            pass
                        elif len(saved_regex_matched_path) < len(matched_path):
                            saved_regex_location = location
                            saved_regex_matched_path = matched_path
                    else:
                        saved_regex_location = location
                        saved_regex_matched_path = matched_path
                elif saved_regex_location:
                    if request_path.startswith(saved_regex_matched_path):
                        if request_path.startswith(matched_path) and len(matched_path) > len(saved_regex_matched_path):
                            saved_regex_location = location
                            saved_regex_matched_path = matched_path
                    elif request_path.startswith(matched_path) :
                        saved_regex_location = location
                        saved_regex_matched_path = matched_path
                    elif len(matched_path) > len(saved_regex_matched_path):
                        saved_regex_location = location
                        saved_regex_matched_path = matched_path
                else:
                    saved_regex_location = location
                    saved_regex_matched_path = matched_path

        return saved_regex_location or saved_location

    @classmethod
    def set_all_location_score(cls):
        for app in cls.objects.all():
            app.set_location_score()


    def __str__(self):
        return self.name

    class Meta:
        ordering = ["name"]


class WebAppListen(models.Model):
    app = models.ForeignKey(
        WebApp, on_delete=models.CASCADE, related_name="listens", editable=False
    )
    listen_host = models.CharField(max_length=128, editable=False)
    listen_port = models.PositiveIntegerField(editable=False)
    https = models.BooleanField(default=False, editable=False)
    configure_txt = models.CharField(max_length=256, editable=False)
    modified = models.DateTimeField(auto_now=True)
    config_modified = models.DateTimeField(null=True, editable=False)
    config_changed_columns = ArrayField(
        models.CharField(max_length=128, null=False, blank=False),
        null=True,
        editable=False,
    )
    created = models.DateTimeField(auto_now_add=True)

    def __str__(self):
        return "{}:{}{}".format(
            self.listen_host, self.listen_port, " ssl" if self.https else ""
        )

    class Meta:
        unique_together = [["app", "listen_host", "listen_port"]]


class WebServer(models.Model):
    AWS_SERVER = 1
    RANCHER_CLUSTER = 2
    DOCKER_SERVER = 4
    WEB_SERVER = 3
    EXTERNAL_SERVER = 5
    SERVER_CATEGORIES = (
        (AWS_SERVER, "AWS Server"),
        (RANCHER_CLUSTER, "Rancher Cluster"),
        (DOCKER_SERVER, "Docker Server"),
        (WEB_SERVER, "Web Server"),
        (EXTERNAL_SERVER, "External Server"),
    )

    IP_ADDRESS_RE = re.compile("^[0-9]{1,3}(\.[0-9]{1,3}){3}$")

    name = models.CharField(max_length=128, unique=True)
    category = models.PositiveSmallIntegerField(choices=SERVER_CATEGORIES, null=True)
    other_names = ArrayField(
        models.CharField(max_length=128), editable=False, null=True
    )
    desc = models.TextField(null=True, blank=True)
    modified = models.DateTimeField(auto_now=True)
    created = models.DateTimeField(auto_now_add=True)
    host = models.ForeignKey(
        Host,
        on_delete=models.SET_NULL,
        null=True,
        blank=True,
        related_name="webservers",
        help_text="The equivalent Host object in the status application.",
    )

    @property
    def hostname(self):
        return self.get_hostname(self.name)

    @classmethod
    def get_hostname(cls, name):
        if cls.IP_ADDRESS_RE.search(name):
            return name
        else:
            for domain in (".corporateict.domain", ".lan.fyi"):
                if name.endswith(domain):
                    return name[: -1 * len(domain)]
            return name

    def __str__(self):
        if self.category:
            return "{} ({})".format(self.name, self.get_category_display())
        else:
            return self.name


class ClusterEventListener(object):
    @staticmethod
    @receiver(post_delete, sender=Cluster)
    def _post_delete(sender, instance, **args):
        WebServer.objects.filter(
            models.Q(name__startswith=instance.name) | models.Q(name=instance.ip)
        ).update(category=None)

    @staticmethod
    @receiver(post_save, sender=Cluster)
    def _post_save(sender, instance, **args):
        WebServer.objects.filter(
            models.Q(name__startswith=instance.name) | models.Q(name=instance.ip)
        ).update(category=WebServer.RANCHER_CLUSTER)


class WebAppLocation(OriginalConfigMixin, models.Model):
    EXACT_LOCATION = 1
    PREFIX_LOCATION = 2
    CASE_SENSITIVE_REGEX_LOCATION = 3
    CASE_INSENSITIVE_REGEX_LOCATION = 4
    NON_REGEX_LOCATION = 5

    LOCATION_TYPES = (
        (EXACT_LOCATION, "Exact Location"),
        (PREFIX_LOCATION, "Prefix Location"),
        (CASE_SENSITIVE_REGEX_LOCATION, "Case Sensitive Regex Location"),
        (CASE_INSENSITIVE_REGEX_LOCATION, "Case Insensitive Regex Location"),
        (NON_REGEX_LOCATION, "Non-regex Location"),
    )

    LOCATION_SCORES = {
        EXACT_LOCATION:900,
        PREFIX_LOCATION:700,
        CASE_SENSITIVE_REGEX_LOCATION:600,
        CASE_INSENSITIVE_REGEX_LOCATION:500,
        NON_REGEX_LOCATION:800
    }

    LOCATION_MATCH = {
        EXACT_LOCATION:lambda loc,path:loc.location == path,
        PREFIX_LOCATION:lambda loc,path:path.startswith(loc.location),
        CASE_SENSITIVE_REGEX_LOCATION:lambda loc,path:True if loc.location_re.search(path) else False,
        CASE_INSENSITIVE_REGEX_LOCATION:lambda loc,path:True if loc.location_re.search(path) else False,
        NON_REGEX_LOCATION:lambda loc,path:path.startswith(loc.location)
    }

    NO_SSO_AUTH = 0
    SSO_AUTH = 1
    SSO_AUTH_DUAL = 2
    SSO_AUTH_TO_DBCA = 11
    SSO_AUTH_TO_DPAW = 12
    SSO_AUTH_TO_UAT = 13

    SSO_AUTH_TYPES = (
        (NO_SSO_AUTH, "SSO Not Required"),
        (SSO_AUTH, "SSO Required"),
        (SSO_AUTH_DUAL, "SSO Dual Auth Required"),
        (SSO_AUTH_TO_DBCA, "SSO To DBCA"),
        (SSO_AUTH_TO_DPAW, "SSO To DPAW"),
        (SSO_AUTH_TO_UAT, "SSO To UAT"),
    )

    HTTP = 1
    HTTPS = 2
    UWSGI = 3
    PROTOCOL_TYPES = ((HTTP, "Http"), (HTTPS, "Https"), (UWSGI, "Uwsgi"))

    _location_re = None

    app = models.ForeignKey(
        WebApp, on_delete=models.CASCADE, related_name="locations", editable=False
    )
    location = models.CharField(max_length=256, editable=False)
    location_type = models.PositiveSmallIntegerField(
        editable=False, choices=LOCATION_TYPES
    )
    score = models.PositiveIntegerField(editable=False,default=0)
    auth_type = models.PositiveSmallIntegerField(choices=SSO_AUTH_TYPES)
    cors_enabled = models.BooleanField(default=False, editable=False)
    forward_protocol = models.PositiveSmallIntegerField(
        choices=PROTOCOL_TYPES, editable=False, null=True
    )
    forward_path = models.CharField(max_length=256, editable=False, null=True)
    redirect = models.CharField(max_length=256, editable=False, null=True)
    return_code = models.PositiveSmallIntegerField(editable=False, null=True)
    refuse = models.BooleanField(default=False, editable=False)
    configure_txt = models.TextField(editable=False)
    modified = models.DateTimeField(auto_now=True)
    config_modified = models.DateTimeField(null=True, editable=False)
    config_changed_columns = ArrayField(
        models.CharField(max_length=128, null=False, blank=False),
        null=True,
        editable=False,
    )
    created = models.DateTimeField(auto_now_add=True)

    def is_match(self,path):
        if self.location_type == self.EXACT_LOCATION:
            if self.location == path:
                return (True,self.location)
        elif self.location_type == self.PREFIX_LOCATION:
            if path.startswith(self.location):
                return (True,self.location)
        elif self.location_type == self.NON_REGEX_LOCATION:
            if path.startswith(self.location):
                return (True,self.location)
        else:
            m = self.location_re.search(path)
            if m:
                return (True,m.group(0))

        return (False,"")

    @property
    def location_re(self):
        if self.location_type == self.CASE_SENSITIVE_REGEX_LOCATION :
            if not self._location_re:
                self._location_re = re.compile(self.location)
        elif self.location_type == self.CASE_INSENSITIVE_REGEX_LOCATION :
            if not self._location_re:
                self._location_re = re.compile(self.location,re.IGNORECASE)

        return self._location_re

    def __str__(self):
        return "{} ({})".format(self.location, self.get_location_type_display())

    class Meta:
        unique_together = [["app", "location_type", "location"]]


class WebAppLocationServer(models.Model):
    location = models.ForeignKey(
        WebAppLocation, on_delete=models.CASCADE, related_name="servers", editable=False
    )
    server = models.ForeignKey(WebServer, on_delete=models.PROTECT, related_name="+")
    port = models.PositiveIntegerField()
    user_added = models.BooleanField(default=True, editable=False)
    rancher_workload = models.ForeignKey(
        Workload,
        on_delete=models.SET_NULL,
        related_name="servers",
        editable=False,
        null=True,
    )
    modified = models.DateTimeField(auto_now=True)
    created = models.DateTimeField(auto_now_add=True)

    def clean(self):
        super().clean()
        self.rancher_workload = self.locate_rancher_workload

    def locate_rancher_workload(self):
        if self.server.category != WebServer.RANCHER_CLUSTER:
            return None

        hostname = self.server.hostname
        qs = WorkloadListening.objects.filter(
            models.Q(workload__cluster__name=hostname)
            | models.Q(workload__cluster__ip=hostname)
        )
        workloadlistening = None
        path = None
        # try to find the workloadlistening object through ingress rule
        for listening in qs.filter(
            ingress_rule__hostname=self.location.app.name, ingress_rule__port=self.port
        ).order_by("-ingress_rule__path"):
            if not listening.ingress_rule.path:
                if not workloadlistening:
                    workloadlistening = listening
            elif self.location.startswith(listening.ingress_rule.path):
                if not workloadlistening:
                    workloadlistening = listening
                    path = listening.ingress_rule.path
                elif listening.ingress_rule.path.startswith(path):
                    workloadlistening = listening
                    path = listening.ingress_rule.path

        if not workloadlistening and self.port >= 30000:
            # try to locate the workload if port is larger than 30000(custom container port)
            workloadlistening = qs.filter(listen_port=self.port).first()

        return workloadlistening.workload if workloadlistening else None

    @classmethod
    def refresh_rancher_workload(cls, cluster):
        for location_server in cls.objects.filter(
            server__category=WebServer.RANCHER_CLUSTER
        ).filter(
            models.Q(server__name__startswith=cluster.name)
            | models.Q(server__name=cluster.ip)
        ):
            rancher_workload = location_server.locate_rancher_workload()
            if location_server.rancher_workload != rancher_workload:
                location_server.rancher_workload = rancher_workload
                location_server.save(update_fields=["rancher_workload"])

    def __str__(self):
        return "{}:{}".format(self.server.name, self.port)

    class Meta:
        unique_together = [["location","server","port"]]

class RequestPathNormalizer(models.Model):
    _f_filter = None
    _f_normalize = None
    _module = None

    filter_code = models.CharField(max_length=512,null=False,unique=True,help_text="A lambda function with two parameters 'webserver' and 'request_path'")
    normalize_code = models.TextField(null=False,help_text="The source code of the module which contains a method 'def normalize(request_path)' to return a normalized request  path")

    order = models.PositiveSmallIntegerField(null=False,default=1,help_text="The order to find the filter rule, high order means hight priority")
    changed = models.DateTimeField(null=False,auto_now=True,help_text="The last time when the filter was changed")
    applied = models.DateTimeField(null=True,editable=False,help_text="The last time when the filter was applied to the existed data")

    def clean(self):
        #valdate the filter code
        try:
            self.filter("test.dbca.wa.gov.au","/test")
        except Exception as ex:
            raise ValidationError("Invalid filter code.{}".format(str(ex)))

        if self.order == 0:
            if self.id is not None:
                if RequestPathNormalizer.objects.filter(order=0).exclude(id=self.id).exists():
                    raise ValidationError("The normalizer with order(0) is a special normalizer that act as a filter to exclude the requests by return None ")
            else:
                if RequestPathNormalizer.objects.filter(order=0).exists():
                    raise ValidationError("The normalizer with order(0) is a special normalizer that act as a filter to exclude the requests by return None ")

        try:
            self.normalize("/test/2/change")
        except Exception as ex:
            raise ValidationError("Invalid normalize code.{}".format(str(ex)))

    def filter(self,webserver,request_path):
        """
        Return True if this rule can be applied on the webserver and request_path;otherwise return False
        """
        if not self._f_filter:
            exec("self._f_filter = {}".format(self.filter_code))

        return self._f_filter(webserver,request_path)

    def normalize(self,request_path):
        if not self._f_normalize:
            module_name = "{}_{}".format(self.__class__.__name__,self.id)
            self._module = imp.new_module(module_name)
            exec(self.normalize_code,self._module.__dict__)
            if not hasattr(self._module,"normalize"):
                #method 'normalize' not found
                raise Exception("The method 'normalize' is not found in RequestPathNormalizer({})".format(self.id))
            self._f_normalize = getattr(self._module,"normalize")

        return self._f_normalize(request_path)

    def save(self,*args,**kwargs):
        self.normalize_code = self.normalize_code.strip()
        if self.id:
            existing_obj = RequestPathNormalizer.objects.get(id=self.id)
            if existing_obj.filter_code == self.filter_code and existing_obj.order == self.order and existing_obj.normalize_code == self.normalize_code:
                #no change
                return self
        return super().save(*args,**kwargs)


    @classmethod
    def normalize_path(cls,webserver,request_path,path_normalizers = None,path_normalizer_map = None,path_filter=None):
        """
        Return tuple(True, normalized request path) if path parameters is normalized ;otherwise return tuple(False,original request path)
        """
        if not request_path:
            return (False,request_path)

        if path_filter and path_filter.filter(webserver,request_path):
            if path_filter.normalize(request_path) is None:
                return (True,None)

        path_normalizer = None
        if path_normalizer_map is not None:
            key = (webserver,request_path)
            path_normalizer = path_normalizer_map.get(key)

        if not path_normalizer:
            path_normalizers = path_normalizers or cls.objects.all().order_by("-order")
            for obj in path_normalizers:
                if obj.filter(webserver,request_path):
                    path_normalizer = obj
                    break
            if path_normalizer_map is not None:
                path_normalizer_map[key] = path_normalizer

        if not path_normalizer:
            #can't find an fiter to apply to the webserver and request path
            return (False,request_path)

        normalized_path = path_normalizer.normalize(request_path)
        return (request_path != normalized_path,normalized_path)


class RequestParameterFilter(models.Model):
    _f_filter = None

    filter_code = models.CharField(max_length=512,null=False,unique=True,help_text="A lambda function with two parameters 'webserver' and 'request_path'")
    included_parameters = ArrayField(models.CharField(max_length=64,null=False,blank=False),null=True,help_text="The list of parameters",blank=True)
    excluded_parameters= ArrayField(models.CharField(max_length=64,null=False,blank=False),null=True,help_text="The list of parameters excluded from the request parameters",blank=True)
    case_insensitive = models.BooleanField(default=True)
    order = models.PositiveSmallIntegerField(null=False,default=0,help_text="The order to find the filter rule, high order means hight priority")
    changed = models.DateTimeField(null=False,auto_now=True,help_text="The last time when the filter was changed")
    applied = models.DateTimeField(null=True,editable=False,help_text="The last time when the filter was applied to the existed data")

    def clean(self):
        #valdate the filter code
        try:
            self.filter("test.dbca.wa.gov.au","/test")
        except Exception as ex:
            raise ValidationError("Invalid filter code.{}".format(str(ex)))

        if not self.included_parameters:
            self.included_parameters = None
        if not self.excluded_parameters:
            self.excluded_parameters = None

    def save(self,*args,**kwargs):
        if self.case_insensitive:
            if self.included_parameters:
                index = 0
                while index < len(self.included_parameters):
                    self.included_parameters[index] = self.included_parameters[index].lower()
                    index += 1

            if self.excluded_parameters:
                index = 0
                while index < len(self.excluded_parameters):
                    self.excluded_parameters[index] = self.excluded_parameters[index].lower()
                    index += 1
        if self.id:
            existing_obj = RequestParameterFilter.objects.get(id=self.id)
            if existing_obj.filter_code == self.filter_code and existing_obj.order == self.order and existing_obj.included_parameters == self.included_parameters and existing_obj.excluded_parameters == self.excluded_parameters:
                #no change
                return self
        return super().save(*args,**kwargs)


    def filter(self,webserver,request_path):
        """
        Return True if this rule can be applied on the webserver and request_path;otherwise return False
        """
        if not self._f_filter:
            exec("self._f_filter = {}".format(self.filter_code))

        return self._f_filter(webserver,request_path)

    def get_parameters(self,path_parameter_list):
        """
        Return tuple(True, filtered path parameters) if path parameters is filtered ;otherwise return tuple(False,original path parameter)
        """
        changed = False
        if self.included_parameters:
            if "__none__" in self.included_parameters:
                return (True,[])
            index = len(path_parameter_list) - 1
            while index >= 0:
                if self.case_insensitive:
                    if path_parameter_list[index][0].lower() != path_parameter_list[index][0]:
                        path_parameter_list[index][0] = path_parameter_list[index][0].lower()
                        changed = True

                if path_parameter_list[index][0] not in self.included_parameters:
                    changed = True
                    del path_parameter_list[index]
                index -= 1

        elif self.exlucded_parameters:
            if "__all__" in self.excluded_parameters:
                return (True,[])
            index = len(path_parameter_list) - 1
            while index >= 0:
                if self.case_insensitive:
                    if path_parameter_list[index][0].lower() != path_parameter_list[index][0]:
                        path_parameter_list[index][0] = path_parameter_list[index][0].lower()
                        changed = True

                if path_parameter_list[index][0] in self.excluded_parameters:
                    changed = True
                    del path_parameter_list[index]
                index -= 1
        return (changed,path_parameter_list)

    @classmethod
    def filter_parameters(cls,webserver,request_path,path_parameters,parameter_filters = None,parameter_filter_map = None):
        """
        Return tuple(True, filtered path parameters) if path parameters is filtered ;otherwise return tuple(False,original path parameter)
        """
        if not path_parameters:
            return (False,path_parameters)

        path_parameter_list = WebAppAccessLog.to_path_parameter_list(path_parameters)
        parameter_filter = None
        if parameter_filter_map is not None:
            key = (webserver,request_path)
            parameter_filter = parameter_filter_map.get(key)

        if not parameter_filter:
            parameter_filters = parameter_filters or cls.objects.all().order_by("-order")
            for obj in parameter_filters:
                if obj.filter(webserver,request_path):
                    parameter_filter = obj
                    break
            if parameter_filter_map is not None:
                parameter_filter_map[key] = parameter_filter

        if not parameter_filter:
            #can't find an fiter to apply to the webserver and request path
            return (False,path_parameters)

        changed,path_parameter_list = parameter_filter.get_parameters(path_parameter_list)

        return (changed,WebAppAccessLog.to_path_parameters(path_parameter_list) if changed else path_parameters)

def apply_rules(context={}):
    """
    apply new rules configured in RequestParameterFilter and RequestPathNormalize
    context: the execution context, currently support two items
        parameter_filters:  the filter list
        parameter_filter_map: the map between filter and webserver,request_path
        path_normalizers: the normalizers list
        path_normalizer_map: the map between normalizer and webserver,reques path
    """
    parameter_filter_changed  =  RequestParameterFilter.objects.filter(models.Q(applied__isnull=True) | models.Q(changed__gt=models.F("applied"))).exists()
    path_normalizer_changed  =  RequestPathNormalizer.objects.filter(models.Q(applied__isnull=True) | models.Q(changed__gt=models.F("applied"))).exists()
    if not parameter_filter_changed and not path_normalizer_changed:
        #both filters and normalizers are not changed since last applied
        return True

    if path_normalizer_changed:
        if "path_normalizers" not in context:
            context["path_normalizers"] = list(RequestPathNormalizer.objects.filter(order__gt=0).order_by("-order"))
        if "path_filter" not in context:
            context["path_filter"] = RequestPathNormalizer.objects.filter(order=0).first()
        path_normalizers = context["path_normalizers"]
        path_filter = context["path_filter"]

        if "path_normalizer_map" not in context:
            context["path_normalizer_map"] = {}
        path_normalizer_map = context["path_normalizer_map"]
    else:
        path_normalizers = None
        path_normalizer_map = None

    if parameter_filter_changed:
        if "parameter_filters" not in context:
            context["parameter_filters"] = list(cls.objects.all().order_by("-order"))
        parameter_filters = context["parameter_filters"]

        if "parameter_filter_map" not in context:
            context["parameter_filter_map"] = {}
        parameter_filter_map = context["parameter_filter_map"]
    else:
        parameter_filters = None
        parameter_filter_map = None

    #update WebAppAccessLog
    log_obj = WebAppAccessLog.objects.order_by("log_starttime").first()
    log_starttime = log_obj.log_starttime if log_obj else None
    records = {}
    daily_reports = {}
    del_records=[]
    excluded_records=[]
    while log_starttime:
        records.clear()
        del_records.clear()
        excluded_records.clear()
        key = None
        webserver = None
        not_changed_keys = []
        webserver_records = None
        for record in WebAppAccessLog.objects.filter(log_starttime = log_starttime).order_by("webserver"):
            if webserver:
                if webserver != record.webserver:
                    not_changed_keys.clear()
                    for key,log_record in records[webserver].items():
                        if not log_record._changed:
                            not_changed_keys.append(key)

                    for key in not_changed_keys:
                        del records[webserver][key]

                    not_changed_keys.clear()
                    if not records[webserver]:
                        del records[webserver]

                    webserver = record.webserver
                    records[webserver] = {}
                    webserver_records = records[webserver]
            else:
                webserver = record.webserver
                records[webserver] = {}
                webserver_records = records[webserver]
                    

            if path_normalizer_changed:
                path_changed,request_path = RequestPathNormalizer.normalize_path(
                    record.webserver,
                    record.request_path,
                    path_normalizers=path_normalizers,
                    path_normalizer_map=path_normalizer_map,
                    path_filter= path_filter
                )
                if request_path is None:
                    excluded_records.append(record.id)
                    continue
            else:
                path_changed = False
                request_path = record.request_path

            if parameter_filter_changed:
                parameters_changed,path_parameters = RequestParameterFilter.filter_parameters(
                    record.webserver,
                    record.request_path,
                    record.path_parameters,
                    parameter_filters=parameter_filters,
                    parameter_filter_map=parameter_filter_map
                )
            else:
                parameters_changed = False
                path_parameters = record.path_parameters

            if path_changed or parameters_changed:
                record.path_parameters = path_parameters
                record.request_path = request_path
                record._changed = True
            else:
                record._changed = False

            key = (record.request_path,record.http_status,record.path_parameters)
            if key in webserver_records:
                accesslog = webserver_records[key]
                accesslog.requests += int(record.requests)
                accesslog.total_response_time += record.total_response_time
                if accesslog.max_response_time < record.max_response_time:
                    accesslog.max_response_time = record.max_response_time

                if accesslog.min_response_time > record.min_response_time:
                    accesslog.min_response_time = record.min_response_time

                accesslog.avg_response_time = accesslog.total_response_time / accesslog.requests
                del_records.append(record.id)
                accesslog._changed = True
            else:
                webserver_records[key] = record

        with transaction.atomic():
            changed_records = 0
            for webserver_records in records.values():
                for log_record in webserver_records.values():
                    if log_record._changed:
                        log_record.save()
                        changed_records += 1

            if del_records:
                WebAppAccessLog.objects.filter(id__in=del_records).delete()

            if excluded_records:
                WebAppAccessLog.objects.filter(id__in=excluded_records).delete()

<<<<<<< HEAD
            if changed_records or del_records or excluded_records:
                logger.debug("{0}: {1} log records have been merged into {2} log records,{3} log records were removed".format(log_starttime,len(del_records),changed_records,len(excluded_records)))
                    
=======
            if changed:
                logger.debug("{0}: {1} log records have been merged into {2} log records,{3} log records were removed".format(log_starttime,len(del_records),len(records),len(excluded_records)))

>>>>>>> b4aabcdd
        log_obj = WebAppAccessLog.objects.filter(log_starttime__gt=log_starttime).order_by("log_starttime").first()
        log_starttime = log_obj.log_starttime if log_obj else None
        if context["f_renew_lock"] and context["renew_lock_time"]:
            context["renew_lock_time"] = context["f_renew_lock"](context["renew_lock_time"])

    #update WebAppAccessDaiyLog
    log_obj = WebAppAccessDailyLog.objects.order_by("log_day").first()
    log_day = log_obj.log_day if log_obj else None
    while log_day:
        logger.debug("Apply the new rules on daily log records({})".format(log_day))
        records.clear()
        del_records.clear()
        excluded_records.clear()
        key = None
        for record in WebAppAccessDailyLog.objects.filter(log_day = log_day):
            if path_normalizer_changed:
                path_changed,request_path = RequestPathNormalizer.normalize_path(
                    record.webserver,
                    record.request_path,
                    path_normalizers=path_normalizers,
                    path_normalizer_map=path_normalizer_map,
                    path_filter= path_filter
                )
                if request_path is None:
                    excluded_records.append(record)
                    continue
            else:
                path_changed = False
                request_path = record.request_path

            if parameter_filter_changed:
                parameters_changed,path_parameters = RequestParameterFilter.filter_parameters(
                    record.webserver,
                    record.request_path,
                    record.path_parameters,
                    parameter_filters=parameter_filters,
                    parameter_filter_map=parameter_filter_map
                )
            else:
                parameters_changed = False
                path_parameters = record.path_parameters

            if path_changed or parameters_changed:
                record.path_parameters = path_parameters
                record.request_path = request_path
                record._changed = True
            else:
                record._changed = False

            key = (log_starttime,record.webserver,record.request_path,record.http_status,record.path_parameters)
            if key in records:
                accesslog = records[key]
                accesslog.requests += int(record.requests)
                accesslog.total_response_time += record.total_response_time
                if accesslog.max_response_time < record.max_response_time:
                    accesslog.max_response_time = record.max_response_time

                if accesslog.min_response_time > record.min_response_time:
                    accesslog.min_response_time = record.min_response_time

                accesslog.avg_response_time = accesslog.total_response_time / accesslog.requests
                del_records.append(record.id)
                accesslog._changed = True
            else:
                records[key] = record

        with transaction.atomic():
            changed = False
            for key,record in records.items():
                if record._changed:
                    record.save()
                    changed = True

            if del_records:
                WebAppAccessDailyLog.objects.filter(id__in=del_records).delete()
                changed = True

            if excluded_records:
                WebAppAccessDailyLog.objects.filter(id__in=[o.id for o in excluded_records]).delete()
                changed = True

            if changed:
                logger.debug("{0}: {1} daily log records have been merged into {2} daily log records,{3} log records were removed".format(log_day,len(del_records),len(records),len(excluded_records)))

        if excluded_records:
            #some records were removed, change the daily report
            daily_reports.clear()
            for record in excluded_records:
                key = (record.log_day,record.webserver)
                if key not in daily_reports:
                    daily_report  = WebAppAccessDailyReport.objects.filter(log_day=record.log_day,webserver=record.webserver).first()
                    if daily_report is None:
                        #daily report is not populated.
                        continue
                    daily_reports[key] = daily_report
                else:
                    daily_report = daily_reports[key]

                daily_report.requests -= record.requests
                if record.http_status > 0 and record.http_status < 400:
                    daily_report.success_requests -= record.requests
                elif record.http_status in (401,403):
                    daily_report.unauthorized_requests -= record.requests
                elif record.http_status == 408:
                    daily_report.timeout_requests -= record.requests
                elif record.http_status == 499:
                    daily_report.client_closed_requests -= record.requests
                elif record.http_status == 0 or record.http_status >= 400:
                    daily_report.error_requests -= record.requests

            if daily_reports:
                for daily_report in daily_reports.values():
                    daily_report.save(update_fields=["requests","success_requests","unauthorized_requests","timeout_requests","error_requests"])

                logger.debug("{0}: {1} daily access reports have been changed.".format(log_day,len(daily_reports)))

        log_obj = WebAppAccessDailyLog.objects.filter(log_day__gt=log_day).order_by("log_day").first()
        log_day = log_obj.log_day if log_obj else None
        if context["f_renew_lock"] and context["renew_lock_time"]:
            context["renew_lock_time"] = context["f_renew_lock"](context["renew_lock_time"])

    #already applied the latest filter
    all_applied = True
    now = timezone.now()

    if path_normalizer_changed:
        for path_normalizer in path_normalizers:
            #update the request parameter filter's applied to current time if the filter was not changed during the apply process
            if RequestPathNormalizer.objects.filter(id=path_normalizer.id,changed=path_normalizer.changed).update(applied=now) == 0:
                all_applied = False

    if parameter_filter_changed:
        for parameter_filter in parameter_filters:
            #update the request parameter filter's applied to current time if the filter was not changed during the apply process
            if RequestParameterFilter.objects.filter(id=parameter_filter.id,changed=parameter_filter.changed).update(applied=now) == 0:
                all_applied = False

    return all_applied

class PathParametersMixin(object):
    @property
    def path_parameter_list(self):
        return self.to_path_parameter_list(self.path_parameters)

    @path_parameter_list.setter
    def path_parameter_list(self,value):
        self.path_parameters = self.to_path_parameters(value)

    @staticmethod
    def to_path_parameter_list(path_parameters):
        if not path_parameters:
            return []
        else:
            return [o.split("=",1) for o in path_parameters.split("&")]

    @staticmethod
    def to_path_parameters(path_parameter_list):
        if not path_parameter_list:
            return None
        else:
            return "&".join("{}={}".format(*o) for o in path_parameter_list)


class WebAppAccessLog(PathParametersMixin,models.Model):
    log_starttime = models.DateTimeField(editable=False,null=False)
    log_endtime = models.DateTimeField(editable=False,null=False)

    webserver = models.CharField(max_length=256,editable=False,null=False)
    webapp = models.ForeignKey(WebApp, on_delete=models.SET_NULL,null=True, related_name='logs',editable=False)

    request_path = models.CharField(max_length=512,editable=False,null=False)
    webapplocation = models.ForeignKey(WebAppLocation, on_delete=models.SET_NULL,null=True, related_name='logs',editable=False)

    path_parameters = models.TextField(editable=False,null=True)
    all_path_parameters = ArrayField(models.CharField(max_length=64,null=False),editable=False,null=True)
    http_status = models.PositiveIntegerField(null=False,editable=False)
    requests = models.PositiveIntegerField(null=False,editable=False)
    max_response_time = models.FloatField(null=False,editable=False)
    min_response_time = models.FloatField(null=False,editable=False)
    avg_response_time = models.FloatField(null=False,editable=False)
    total_response_time = models.FloatField(null=False,editable=False)

    class Meta:
        unique_together = [["log_starttime","webserver","request_path","http_status","path_parameters"]]
        index_together = [["log_starttime","webapp","webapplocation"],["webapp","webapplocation"]]


class WebAppAccessDailyLog(PathParametersMixin,models.Model):
    log_day = models.DateField(editable=False,null=False)

    webserver = models.CharField(max_length=256,editable=False,null=False)
    webapp = models.ForeignKey(WebApp, on_delete=models.SET_NULL,null=True, related_name='dailylogs',editable=False)

    request_path = models.CharField(max_length=512,editable=False,null=False)
    webapplocation = models.ForeignKey(WebAppLocation, on_delete=models.SET_NULL,null=True, related_name='dailylogs',editable=False)

    path_parameters = models.TextField(editable=False,null=True)
    all_path_parameters = ArrayField(models.CharField(max_length=64,null=False),editable=False,null=True)
    http_status = models.PositiveIntegerField(null=False,editable=False)
    requests = models.PositiveIntegerField(null=False,editable=False)
    max_response_time = models.FloatField(null=False,editable=False)
    min_response_time = models.FloatField(null=False,editable=False)
    avg_response_time = models.FloatField(null=False,editable=False)
    total_response_time = models.FloatField(null=False,editable=False)

    @classmethod
    def populate_data(cls,f_renew_lock=None,renew_lock_time=None):
        obj = cls.objects.all().order_by("-log_day").first()
        last_populated_log_day = obj.log_day if obj else None
        if last_populated_log_day:
            first_populate_log_day = timezone.make_aware(datetime(last_populated_log_day.year,last_populated_log_day.month,last_populated_log_day.day) + timedelta(days=1))
        else:
            obj = WebAppAccessLog.objects.all().order_by("log_starttime").first()
            if obj:
                first_log_datetime = timezone.localtime(obj.log_starttime)
                first_populate_log_day = timezone.make_aware(datetime(first_log_datetime.year,first_log_datetime.month,first_log_datetime.day))
            else:
                first_populate_log_day = None

        if not first_populate_log_day:
            return

        obj = WebAppAccessLog.objects.all().order_by("-log_starttime").first()
        last_log_datetime = timezone.localtime(obj.log_starttime) if obj else None
        if not last_log_datetime:
            return
        elif last_log_datetime.hour == 23:
            last_populate_log_day = timezone.make_aware(datetime(last_log_datetime.year,last_log_datetime.month,last_log_datetime.day) + timedelta(days=1))
        else:
            last_populate_log_day = timezone.make_aware(datetime(last_log_datetime.year,last_log_datetime.month,last_log_datetime.day))

        populate_log_day = first_populate_log_day
        daily_records = {}
        while populate_log_day < last_populate_log_day:
            next_populate_log_day = populate_log_day + timedelta(days=1)
            logger.debug("Populate the daily access log({}) from {} to {}".format(populate_log_day.date(),populate_log_day,next_populate_log_day))
            daily_records.clear()
            for record in WebAppAccessLog.objects.filter(log_starttime__gte=populate_log_day,log_starttime__lt=next_populate_log_day):
                key = (record.webserver,record.request_path,record.http_status,record.path_parameters)
                if key in daily_records:
                    daily_record = daily_records[key]
                    daily_record.requests += record.requests
                    daily_record.total_response_time += record.total_response_time
                    if daily_record.max_response_time < record.max_response_time:
                        daily_record.max_response_time = record.max_response_time

                    if daily_record.min_response_time > record.min_response_time:
                        daily_record.min_response_time = record.min_response_time

                    daily_record.avg_response_time = daily_record.total_response_time / daily_record.requests
                    if record.all_path_parameters:
                        if daily_record.all_path_parameters:
                            changed = False
                            for param in record.all_path_parameters:
                                if param not in daily_record.all_path_parameters:
                                    daily_record.all_path_parameters.append(param)
                                    changed = True
                            if changed:
                                daily_record.all_path_parameters.sort()
                        else:
                            daily_record.all_path_parameters = record.all_path_parameters
                else:
                    daily_record = WebAppAccessDailyLog(
                        log_day = populate_log_day.date(),
                        webserver = record.webserver,
                        webapp = record.webapp,
                        request_path = record.request_path,
                        webapplocation = record.webapplocation,
                        http_status = record.http_status,
                        path_parameters = record.path_parameters,
                        all_path_parameters = record.all_path_parameters,
                        requests = record.requests,
                        max_response_time = record.max_response_time,
                        min_response_time = record.min_response_time,
                        avg_response_time = record.avg_response_time,
                        total_response_time = record.total_response_time
                    )
                    daily_records[key] = daily_record
            with transaction.atomic():
                for daily_record in daily_records.values():
                    daily_record.save()
            if f_renew_lock and renew_lock_time:
                renew_lock_time = f_renew_lock(renew_lock_time)
            populate_log_day = next_populate_log_day
        return renew_lock_time

    class Meta:
        unique_together = [["log_day","webserver","request_path","http_status","path_parameters"]]
        index_together = [["log_day","webapp","webapplocation"],["webapp","webapplocation"]]


class WebAppAccessDailyReport(models.Model):
    log_day = models.DateField(editable=False,null=False)

    webserver = models.CharField(max_length=256,editable=False,null=False)
    webapp = models.ForeignKey(WebApp, on_delete=models.SET_NULL,null=True, related_name='dailyreports',editable=False)

    requests = models.PositiveIntegerField(null=False,editable=False,default=0)
    success_requests = models.PositiveIntegerField(null=False,editable=False,default=0)
    client_closed_requests = models.PositiveIntegerField(null=False,editable=False,default=0)
    error_requests = models.PositiveIntegerField(null=False,editable=False,default=0)
    unauthorized_requests = models.PositiveIntegerField(null=False,editable=False,default=0)
    timeout_requests = models.PositiveIntegerField(null=False,editable=False,default=0)

    @classmethod
    def populate_data(cls,f_renew_lock=None,renew_lock_time=None):
        obj = cls.objects.all().order_by("-log_day").first()
        last_populated_log_day = obj.log_day if obj else None
        if last_populated_log_day:
            first_populate_log_day = last_populated_log_day + timedelta(days=1)
        else:
            obj = WebAppAccessDailyLog.objects.all().order_by("log_day").first()
            if obj:
                first_populate_log_day = obj.log_day
            else:
                first_populate_log_day = None

        if not first_populate_log_day:
            return

        obj = WebAppAccessDailyLog.objects.all().order_by("-log_day").first()
        last_populate_log_day = obj.log_day if obj else None
        if not last_populate_log_day:
            return
        last_populate_log_day += timedelta(days=1)

        populate_log_day = first_populate_log_day
        daily_reports = {}
        while populate_log_day < last_populate_log_day:
            next_populate_log_day = populate_log_day + timedelta(days=1)
            logger.debug("Populate the daily report({})".format(populate_log_day))
            daily_reports.clear()
            for record in WebAppAccessDailyLog.objects.filter(log_day=populate_log_day):
                key = (record.webserver,)
                if key in daily_reports:
                    daily_report = daily_reports[key]
                    daily_report.requests += record.requests
                    if record.http_status > 0 and record.http_status < 400:
                        daily_report.success_requests += record.requests
                    elif record.http_status in (401,403):
                        daily_report.unauthorized_requests += record.requests
                    elif record.http_status == 408:
                        daily_report.timeout_requests += record.requests
                    elif record.http_status == 499:
                        daily_report.client_closed_requests += record.requests
                    elif record.http_status == 0 or record.http_status >= 400:
                        daily_report.error_requests += record.requests
                else:
                    daily_report = WebAppAccessDailyReport(
                        log_day = populate_log_day,
                        webserver = record.webserver,
                        webapp = record.webapp,
                        requests = record.requests,
                        success_requests = record.requests if record.http_status > 0 and record.http_status < 400  else 0,
                        error_requests = record.requests if record.http_status == 0 or (record.http_status >= 400 and record.http_status not in (401,403,408,499)) else 0,
                        unauthorized_requests = record.requests if record.http_status in (401,403) else 0,
                        timeout_requests = record.requests if record.http_status == 408 else 0,
                        client_closed_requests = record.requests if record.http_status == 499 else 0
                    )
                    daily_reports[key] = daily_report
            with transaction.atomic():
                for daily_report in daily_reports.values():
                    daily_report.save()

            if f_renew_lock and renew_lock_time:
                renew_lock_time = f_renew_lock(renew_lock_time)
            populate_log_day += timedelta(days=1)
        return renew_lock_time

    class Meta:
        unique_together = [["log_day","webserver"]]
        index_together = [["log_day","webapp"],["webapp"]]
        get_latest_by = "log_day"<|MERGE_RESOLUTION|>--- conflicted
+++ resolved
@@ -970,15 +970,9 @@
             if excluded_records:
                 WebAppAccessLog.objects.filter(id__in=excluded_records).delete()
 
-<<<<<<< HEAD
             if changed_records or del_records or excluded_records:
                 logger.debug("{0}: {1} log records have been merged into {2} log records,{3} log records were removed".format(log_starttime,len(del_records),changed_records,len(excluded_records)))
                     
-=======
-            if changed:
-                logger.debug("{0}: {1} log records have been merged into {2} log records,{3} log records were removed".format(log_starttime,len(del_records),len(records),len(excluded_records)))
-
->>>>>>> b4aabcdd
         log_obj = WebAppAccessLog.objects.filter(log_starttime__gt=log_starttime).order_by("log_starttime").first()
         log_starttime = log_obj.log_starttime if log_obj else None
         if context["f_renew_lock"] and context["renew_lock_time"]:
